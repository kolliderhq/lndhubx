use diesel::{r2d2::ConnectionManager, PgConnection};
use rust_decimal::prelude::*;
use rust_decimal_macros::*;
use uuid::Uuid;

use std::fmt;

use crate::kollider_client::Side;
use serde::{Deserialize, Serialize};

pub mod kollider_client;
pub mod nostr;

pub const SATS_IN_BITCOIN: Decimal = dec!(100000000.0);
<<<<<<< HEAD
pub const RATE_DP: u32 = 16;
=======
pub const RATE_DP: u32 = 12;
>>>>>>> c84ecf7c

#[derive(Debug, Clone, Copy)]
pub enum TxState {
    Pending,
    Confirmed,
}

#[derive(Debug, Clone, Copy)]
pub enum TxType {
    Internal,
    External,
}

#[derive(Debug, Clone, Copy, Deserialize, Serialize, PartialEq)]
pub enum AccountType {
    Internal,
    External,
}

impl fmt::Display for AccountType {
    fn fmt(&self, f: &mut fmt::Formatter<'_>) -> fmt::Result {
        let sign = match self {
            Self::Internal => "Internal",
            Self::External => "External",
        };

        write!(f, "{sign}")
    }
}

impl FromStr for AccountType {
    type Err = String;

    fn from_str(currency: &str) -> Result<AccountType, Self::Err> {
        match currency {
            "Internal" => Ok(AccountType::Internal),
            "External" => Ok(AccountType::External),
            _ => Err("unknown account type".to_string()),
        }
    }
}

#[derive(Debug, Clone, Copy, Deserialize, Serialize, PartialEq)]
pub enum AccountClass {
    Cash,
    Fees,
}

impl fmt::Display for AccountClass {
    fn fmt(&self, f: &mut fmt::Formatter<'_>) -> fmt::Result {
        let sign = match self {
            Self::Cash => "Cash",
            Self::Fees => "Fee",
        };

        write!(f, "{sign}")
    }
}

impl FromStr for AccountClass {
    type Err = String;

    fn from_str(account_type: &str) -> Result<AccountClass, Self::Err> {
        match account_type {
            "Cash" => Ok(AccountClass::Cash),
            "Fees" => Ok(AccountClass::Fees),
            _ => Err("unknown account class".to_string()),
        }
    }
}

/// Available currencies.
#[derive(Debug, PartialEq, Clone, Copy, Serialize, Deserialize, Eq, Hash)]
pub enum Currency {
    USD,
    GBP,
    EUR,
    BTC,
    KKP,
}

impl Currency {
    pub fn dp(&self) -> u32 {
        match self {
            Currency::BTC => 12,
            Currency::USD => 6,
            Currency::EUR => 6,
            Currency::GBP => 6,
        }
    }
}

#[derive(Debug, PartialEq, Clone, Copy, Serialize, Deserialize)]
pub enum Denom {
    Sats(u64),
    MilliCents(u64),
    MilliPence(u64),
    Karma(u64),
}

impl Denom {
    pub fn from_currency(currency: Currency) -> Self {
        match currency {
            Currency::BTC => Denom::Sats(100000000),
            Currency::USD => Denom::MilliCents(100000),
            Currency::GBP => Denom::MilliPence(100000),
            Currency::EUR => Denom::MilliCents(100000),
            Currency::KKP => Denom::Karma(1),
        }
    }

    pub fn into_inner(&self) -> u64 {
        match self {
            Self::Sats(v) => *v,
            Self::MilliCents(v) => *v,
            Self::MilliPence(v) => *v,
            Self::Karma(v) => *v,
        }
    }
}

impl fmt::Display for Currency {
    fn fmt(&self, f: &mut fmt::Formatter<'_>) -> fmt::Result {
        let sign = match self {
            Self::BTC => "BTC",
            Self::USD => "USD",
            Self::GBP => "GBP",
            Self::EUR => "EUR",
            Self::KKP => "KKP",
        };

        write!(f, "{sign}")
    }
}

impl FromStr for Currency {
    type Err = String;

    fn from_str(currency: &str) -> Result<Currency, Self::Err> {
        let currency = currency.to_lowercase();
        match &currency[..] {
            "btc" => Ok(Currency::BTC),
            "eur" => Ok(Currency::EUR),
            "gbp" => Ok(Currency::GBP),
            "usd" => Ok(Currency::USD),
            "kkp" => Ok(Currency::KKP),
            _ => Err("unknown currency".to_string()),
        }
    }
}

impl From<Currency> for Symbol {
    fn from(currency: Currency) -> Self {
        match currency {
            Currency::USD => String::from("BTCUSD.PERP"),
            Currency::EUR => String::from("BTCEUR.PERP"),
            Currency::GBP => String::from("BTCGBP.PERP"),
            Currency::BTC | Currency::KKP => panic!("Incorrect usage"),
        }
    }
}

pub type AccountId = Uuid;
pub type RequestId = Uuid;
pub type Txid = Uuid;
pub type UserId = u64;
pub type Symbol = String;

#[derive(Debug, Clone, Serialize, Deserialize)]
pub struct Account {
    pub account_id: AccountId,
    pub balance: Decimal,
    pub currency: Currency,
    pub account_type: AccountType,
    pub account_class: AccountClass,
}

impl Account {
    pub fn new(currency: Currency, account_type: AccountType, account_class: AccountClass) -> Self {
        Self {
            currency,
            account_type,
            account_class,
            balance: dec!(0),
            account_id: Uuid::new_v4(),
        }
    }

    pub fn normalize(&mut self) {
        self.balance = Money::normalized_value(self.balance, self.currency);
    }
}

pub type DbPool = r2d2::Pool<ConnectionManager<PgConnection>>;

#[derive(Debug, Clone, Serialize, Deserialize)]
pub enum ServiceIdentity {
    Api,
    LndConnector,
    BankEngine,
    Dealer,
    Loopback,
    Nostr,
}

#[derive(Debug, Clone)]
pub struct ConversionInfo {
    pub from: Currency,
    pub to: Currency,
    pub base: Currency,
    pub quote: Currency,
    pub symbol: Symbol,
    pub side: Side,
}

impl ConversionInfo {
    pub fn new(from: Currency, to: Currency) -> Self {
        if from == to {
            panic!("Conversion between the same currency is not supported")
        }
        if !matches!(from, Currency::BTC) && !matches!(to, Currency::BTC) {
            panic!("Conversions must involve BTC")
        }
        let fiat = {
            if matches!(from, Currency::BTC) {
                to
            } else {
                from
            }
        };
        let symbol: Symbol = fiat.into();
        let side = {
            if to == fiat {
                Side::Ask
            } else {
                Side::Bid
            }
        };
        Self {
            from,
            to,
            base: Currency::BTC,
            quote: fiat,
            symbol,
            side,
        }
    }

    pub fn is_linear(&self) -> bool {
        self.base == self.from
    }
}

#[derive(Debug, Clone, Serialize, Deserialize, Default)]
pub struct LndNodeInfo {
    pub identity_pubkey: String,
    pub uris: Vec<String>,
    pub num_active_channels: u64,
    pub num_pending_channels: u64,
    pub num_peers: u64,
    pub testnet: bool,
}

#[derive(Debug, Clone, Copy, Serialize, Deserialize)]
pub struct Money {
    value: Decimal,
    currency: Currency,
}

impl Money {
    pub fn new(currency: Currency, value: Decimal) -> Self {
        let value = value
            .round_dp_with_strategy(currency.dp(), RoundingStrategy::ToZero)
            .normalize();
        Self { currency, value }
    }

    pub fn zero(currency: Currency) -> Self {
        Self::new(currency, Decimal::ZERO)
    }

    pub fn value(&self) -> Decimal {
        self.value
    }

    pub fn currency(&self) -> Currency {
        self.currency
    }

    pub fn set(&mut self, value: Decimal) {
        self.value = value;
        self.normalize();
    }

    pub fn mult(&mut self, value: Decimal) {
        self.value *= value;
        self.normalize();
    }

    pub fn div(&mut self, value: Decimal) {
        self.value /= value;
        self.normalize();
    }

    pub fn try_sats(&self) -> Result<Decimal, String> {
        if self.currency == Currency::BTC {
            Ok(self.value * SATS_IN_BITCOIN)
        } else {
            Err("Is not Bitcoin.".to_string())
        }
    }

    pub fn from_sats(value: Decimal) -> Self {
        let currency = Currency::BTC;
        let value = Self::normalized_value(value / SATS_IN_BITCOIN, currency);
        Self { currency, value }
    }

    pub fn exchange(&self, rate: &Rate) -> Result<Money, String> {
<<<<<<< HEAD
        let mut r = rate.value;
        let mut c = rate.quote;
        // We have to flip the rate if currencies not align.
        if self.currency != rate.base {
            r = dec!(1) / r;
            r = r.round_dp_with_strategy(RATE_DP, RoundingStrategy::ToZero);
            c = rate.base;
        }
        let exchanged_money = Money {
            currency: c,
            value: self.value * r,
=======
        let exchange_rate = if self.currency == rate.base() {
            *rate
        } else if self.currency == rate.quote() {
            // We have to flip the rate if currencies not align
            rate.inverse()
        } else {
            return Err(format!("Cannot exchange {self:?} with rate {rate:?}"));
>>>>>>> c84ecf7c
        };

        let exchanged_money = Money::new(exchange_rate.quote(), self.value * exchange_rate.value());
        Ok(exchanged_money)
    }

    pub fn from_btc(value: Decimal) -> Self {
        let currency = Currency::BTC;
        let value = Self::normalized_value(value, currency);
        Self { currency, value }
    }

    fn normalize(&mut self) {
        self.value = Self::normalized_value(self.value, self.currency);
    }

    fn normalized_value(value: Decimal, currency: Currency) -> Decimal {
        value.round_dp_with_strategy(currency.dp(), RoundingStrategy::ToZero)
    }
}

impl FromStr for Money {
    type Err = String;

    fn from_str(currency: &str) -> Result<Money, Self::Err> {
        let currency = currency.to_lowercase();
        match &currency[..] {
            "btc" => Ok(Money::zero(Currency::BTC)),
            "eur" => Ok(Money::zero(Currency::EUR)),
            "gbp" => Ok(Money::zero(Currency::GBP)),
            "usd" => Ok(Money::zero(Currency::USD)),
            _ => Err("unknown money".to_string()),
        }
    }
}

#[derive(Debug, Clone, Copy, Serialize, Deserialize, PartialEq, Eq)]
pub struct Rate {
    value: Decimal,
    quote: Currency,
    base: Currency,
}

impl Rate {
    pub fn new(base: Currency, quote: Currency, value: Decimal) -> Self {
        Self {
            quote,
            base,
            value: Self::normalized_value(value),
        }
    }

    pub fn value(&self) -> Decimal {
        self.value
    }

    pub fn quote(&self) -> Currency {
        self.quote
    }

    pub fn base(&self) -> Currency {
        self.base
    }

    pub fn set(&mut self, value: Decimal) {
        self.value = Self::normalized_value(value);
    }

    pub fn inverse(&self) -> Rate {
        let value = Self::normalized_value(Decimal::ONE / self.value);
        Rate {
            base: self.quote,
            quote: self.base,
            value,
        }
    }

    pub fn normalized_value(value: Decimal) -> Decimal {
        value
            .round_dp_with_strategy(RATE_DP, RoundingStrategy::ToZero)
            .normalize()
    }
}

#[cfg(test)]
mod tests {
    use crate::{Currency, Money, Rate};
    use rust_decimal_macros::dec;

    #[test]
    fn rate() {
        let money = Money::new(Currency::EUR, dec!(3.0));
        let exchange_rate = Rate::new(Currency::EUR, Currency::USD, dec!(0.5));
        let exchanged = money.exchange(&exchange_rate).unwrap();
        assert_eq!(exchanged.value(), dec!(1.5));
        assert_eq!(exchanged.currency(), Currency::USD);
    }

    #[test]
    fn inverse_rate() {
        let money = Money::new(Currency::EUR, dec!(3.0));
        let exchange_rate = Rate::new(Currency::USD, Currency::EUR, dec!(2.0));
        let exchange_rate_inverse = exchange_rate.inverse();
        assert_eq!(exchange_rate.base(), exchange_rate_inverse.quote());
        assert_eq!(exchange_rate.quote(), exchange_rate_inverse.base());
        assert_eq!(
            exchange_rate_inverse.value(),
            Rate::normalized_value(dec!(1.0) / exchange_rate.value())
        );
        let exchanged = money.exchange(&exchange_rate).unwrap();
        assert_eq!(exchanged.value(), dec!(1.5));
        assert_eq!(exchanged.currency(), Currency::USD);

        let another_rate = Rate::new(Currency::USD, Currency::GBP, dec!(4.0));
        let another_exchanged = money.exchange(&another_rate);
        assert!(another_exchanged.is_err());
    }
}<|MERGE_RESOLUTION|>--- conflicted
+++ resolved
@@ -12,11 +12,7 @@
 pub mod nostr;
 
 pub const SATS_IN_BITCOIN: Decimal = dec!(100000000.0);
-<<<<<<< HEAD
-pub const RATE_DP: u32 = 16;
-=======
 pub const RATE_DP: u32 = 12;
->>>>>>> c84ecf7c
 
 #[derive(Debug, Clone, Copy)]
 pub enum TxState {
@@ -105,6 +101,7 @@
             Currency::USD => 6,
             Currency::EUR => 6,
             Currency::GBP => 6,
+            Currency::KKP => 4,
         }
     }
 }
@@ -336,19 +333,6 @@
     }
 
     pub fn exchange(&self, rate: &Rate) -> Result<Money, String> {
-<<<<<<< HEAD
-        let mut r = rate.value;
-        let mut c = rate.quote;
-        // We have to flip the rate if currencies not align.
-        if self.currency != rate.base {
-            r = dec!(1) / r;
-            r = r.round_dp_with_strategy(RATE_DP, RoundingStrategy::ToZero);
-            c = rate.base;
-        }
-        let exchanged_money = Money {
-            currency: c,
-            value: self.value * r,
-=======
         let exchange_rate = if self.currency == rate.base() {
             *rate
         } else if self.currency == rate.quote() {
@@ -356,7 +340,6 @@
             rate.inverse()
         } else {
             return Err(format!("Cannot exchange {self:?} with rate {rate:?}"));
->>>>>>> c84ecf7c
         };
 
         let exchanged_money = Money::new(exchange_rate.quote(), self.value * exchange_rate.value());
