### API Config
psql_url = "postgres://[psql-user]:[psql-password]@localhost:5432/lndhubx"

influx_host = "http://localhost:8086"
influx_org = "<INFLUX-ORG>"
influx_bucket = "<INFLUX-BUCKET>"
influx_token = "<INFLUX-TOKEN>"

api_zmq_push_address = "tcp://0.0.0.0:5555"
api_zmq_subscribe_address = "tcp://0.0.0.0:5556"

creation_quota = 10
creation_quota_interval_seconds = 3600

### Bank Config
bank_zmq_pull_address = "tcp://0.0.0.0:5555"
bank_zmq_publish_address = "tcp://0.0.0.0:5556"

bank_dealer_pull_address = "tcp://0.0.0.0:5557"
bank_dealer_push_address = "tcp://0.0.0.0:5558"

bank_nostr_pull_address = "tcp://0.0.0.0:5560"
bank_nostr_push_address = "tcp://0.0.0.0:5561"

bank_cli_resp_address = "tcp://127.0.0.1:5559"

deposit_limit = 0.001
withdrawal_only = false

tls_path = "/path/to/tls.cert"
macaroon_path = "/path/to/admin.macaroon"
host = "your.lnd.node.host"
port = 10009

quota_replenishment_interval_millis = 5000
quota_size = 20

### Dealer Config
dealer_bank_push_address = "tcp://0.0.0.0:5557"
dealer_bank_pull_address = "tcp://0.0.0.0:5558"

### Nostr Engine
nostr_bank_push_address = "tcp://0.0.0.0:5560"
nostr_bank_pull_address = "tcp://0.0.0.0:5561"
nostr_private_key = ""
nostr_relays_urls = [
    "wss://relay.nostr.info",
    "wss://nostr-pub.wellorder.net",
    "wss://relay.damus.io",
    "wss://nostr.zebedee.cloud",
    "wss://relay.snort.social",
    "wss://eden.nostr.land",
    "wss://nos.lol",
    "wss://brb.io",
    "wss://relay.current.fyi",
    "wss://nostr.bitcoiner.social",
    "wss://nostr.kollider.xyz"
<<<<<<< HEAD

]
#nostr_indexer_start = 1640995200
=======
]
rebuild_nostr_profile_index = false
>>>>>>> 69367019

## The margin users have to keep on their account to account
## for network fees.
ln_network_fee_margin = 0.005
## This is the max amount the bank is willing to pay for a transaction.
## If its the same as `ln_network_fee_margin` then bank will never
## lose money on making external txs			.
ln_network_max_fee = 0.005
## Fee charged on internal txs.
internal_tx_fee = 0.0001
## Fee charged ontop of Ln network fee for external txs.
external_tx_fee = 0
## The minimum of liabilities the bank has to keep.
reserve_ratio = 0.75

kollider_ws_url = "ws://127.0.0.1:8084"
kollider_api_key = "<API-KEY>"
kollider_api_secret = "<API-SECRET>"
kollider_api_passphrase = "<API-PASSPHRASE>"

spread = 0.01
position_min_leverage = 0.9999
position_max_leverage = 1.0001
leverage_check_interval_ms = 1000

# Risk the dealer is willing to take before hedging.
[risk_tolerances]
USD = 1
EUR = 1
GBP = 1

[deposit_limits]
USD = 5
EUR = 5
BTC = 0.00025
GBP = 5

[withdrawal_request_rate_limiter_settings]
request_limit = 1
replenishment_interval = 5000

[deposit_request_rate_limiter_settings]
request_limit = 1
replenishment_interval = 5000

## Logging
[logging_settings]
log_path = "lndhubx.log"
stdout = true
level = "debug"
name = "lndhubx"
slack_hook = ""
slack_channel = ""

[api_logging_settings]
log_path = "api.log"
stdout = true
level = "debug"
name = "api"
slack_hook = ""
slack_channel = ""

[nostr_engine_logging_settings]
log_path = "nostr_engine.log"
stdout = true
level = "debug"
name = "nostr_engine"
slack_hook = ""
slack_channel = ""<|MERGE_RESOLUTION|>--- conflicted
+++ resolved
@@ -55,14 +55,8 @@
     "wss://relay.current.fyi",
     "wss://nostr.bitcoiner.social",
     "wss://nostr.kollider.xyz"
-<<<<<<< HEAD
-
 ]
 #nostr_indexer_start = 1640995200
-=======
-]
-rebuild_nostr_profile_index = false
->>>>>>> 69367019
 
 ## The margin users have to keep on their account to account
 ## for network fees.
