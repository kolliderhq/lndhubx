use serde::{Deserialize, Serialize};
use std::cmp::Ordering;

use msgs::api::{
    Api, AvailableCurrenciesResponse, InvoiceResponse, InvoiceResponseError, QuoteResponse, QuoteResponseError,
    SwapRequest, SwapResponse, SwapResponseError,
};
use msgs::dealer::*;
use msgs::kollider_client::*;
use msgs::Message;
use std::collections::{BTreeMap, HashMap, HashSet};
use std::ops::{Add, Sub};
use ws_client::WsClient;
use xerror::dealer::*;

use core_types::{kollider_client::*, *};

use rust_decimal::prelude::*;
use rust_decimal_macros::*;

use std::time::{Duration, Instant, SystemTime};
use utils::currencies::get_base_currency_from_symbol;
use utils::time::time_now;
use utils::xlogging::{init_log, LoggingSettings};
use uuid::Uuid;
use xerror::kollider_client::KolliderClientError;

const QUOTE_TTL_MS: u64 = 5000;

pub struct HedgeSettings {
    // The amount of unhedged value to tolerate before a an adjustment.
    pub max_exposure: Option<u64>,
}

pub struct DealerPnl {
    pub total_pnl: Option<Decimal>,
    pub funding_pnl: Option<Decimal>,
}

#[derive(Serialize, Deserialize, Clone)]
pub struct DealerEngineSettings {
    pub psql_url: String,
    pub dealer_bank_pull_address: String,
    pub dealer_bank_push_address: String,

    pub kollider_api_key: String,
    pub kollider_api_secret: String,
    pub kollider_api_passphrase: String,

    pub risk_tolerances: HashMap<String, u64>,

    pub kollider_ws_url: String,
    pub logging_settings: LoggingSettings,
    // pub hedge_settings: HashMap<Currency, HedgeSettings>,
    pub influx_host: Option<String>,
    pub influx_org: String,
    pub influx_bucket: String,
    pub influx_token: String,

    pub position_min_leverage: Decimal,
    pub position_max_leverage: Decimal,
    pub leverage_check_interval_ms: u64,

    pub spread: Decimal,
}

pub struct DealerEngine {
    _positions: HashMap<Currency, u64>,
    ws_client: Box<dyn WsClient>,
    level2_data: HashMap<Symbol, Level2State>,
    bid_quotes: HashMap<Symbol, BTreeMap<u64, Decimal>>,
    ask_quotes: HashMap<Symbol, BTreeMap<u64, Decimal>>,
    risk_tolerances: HashMap<Currency, u64>,
    // timestamp in microseconds is used as quote id
    guaranteed_quotes: BTreeMap<u128, QuoteResponse>,
    has_received_init_data: bool,
    has_received_symbols: bool,
    has_received_positions: bool,
    is_kollider_authenticated: bool,
    logger: slog::Logger,
    last_bank_state: Option<BankState>,
    last_bank_state_timestamp: Option<Instant>,
    hedged_qtys: HashMap<Symbol, Decimal>,
    position_min_leverage: Decimal,
    position_max_leverage: Decimal,
    leverage_check_interval_ms: u64,
    last_leverage_check_timestamp: Instant,
    spread: Decimal,
    funding_profit: Decimal,
}

impl DealerEngine {
    pub fn new(
        settings: DealerEngineSettings,
        ws_client: impl WsClient + 'static,
        initial_funding_pnl: Decimal,
    ) -> Self {
        let mut settings = settings;

        let risk_tolerances = settings
            .risk_tolerances
            .into_iter()
            .map(|(c, r)| {
                let currency = match Currency::from_str(&c) {
                    Ok(converted) => converted,
                    Err(err) => {
                        panic!("Failed to convert a settings item {c} into a currency, reason: {err:?}");
                    }
                };
                (currency, r)
            })
            .collect::<HashMap<Currency, u64>>();

        settings.logging_settings.name = String::from("Dealer");
        let logger = init_log(&settings.logging_settings);

        let hedged_qtys = HashMap::new();

        // making sure that leverage adjustment action is performed first time position state is received
        let last_leverage_check_timestamp =
            Instant::now().sub(Duration::from_millis(settings.leverage_check_interval_ms + 1));

        Self {
            risk_tolerances,
            ws_client: Box::new(ws_client),
            _positions: HashMap::new(),
            level2_data: HashMap::new(),
            bid_quotes: HashMap::new(),
            ask_quotes: HashMap::new(),
            last_bank_state: None,
            has_received_init_data: false,
            has_received_symbols: false,
            has_received_positions: false,
            is_kollider_authenticated: false,
            guaranteed_quotes: BTreeMap::new(),
            last_bank_state_timestamp: None,
            hedged_qtys,
            logger,
            position_min_leverage: settings.position_min_leverage,
            position_max_leverage: settings.position_max_leverage,
            leverage_check_interval_ms: settings.leverage_check_interval_ms,
            last_leverage_check_timestamp,
            spread: settings.spread,
            funding_profit: initial_funding_pnl,
        }
    }

    pub fn is_ready(&self) -> bool {
        self.has_received_init_data
    }

    pub fn has_bank_state(&self) -> bool {
        self.last_bank_state.is_some()
    }

    pub fn get_hedged_quantity(&self, symbol: Symbol) -> Result<Decimal, KolliderClientError> {
        let position_state = self.ws_client.get_position_state(&symbol)?;
        let position = match position_state {
            Some(p) => match p.side {
                None => dec!(0),
                Some(_) => p.quantity,
            },
            None => dec!(0),
        };
        Ok(position)
    }

    pub fn check_has_received_initial_data(&mut self) {
        if self.has_received_positions && self.has_received_symbols && self.is_kollider_authenticated {
            self.has_received_init_data = true;
        } else {
            self.has_received_init_data = false;
        }
    }

    /// We always round up. Every contract is currently worth one unit of the quote currency.
    pub fn calc_num_contracts_for_value(
        &self,
        value: Decimal,
        _symbol: Symbol,
        _denom: Denom,
    ) -> Result<Decimal, DealerError> {
        //TODO: We can make this up to the configured contrac size. Currently 1 contract is worth
        // BTCUSD.PERP => 1 USD
        // EURUSD.PERP => 1 EUR
        // GBPUSD.PERP => 1 GBP

        let value_in_whole_currency_units = value;

        if value_in_whole_currency_units > dec!(0.0) {
            Ok(value_in_whole_currency_units.round_dp_with_strategy(0, RoundingStrategy::AwayFromZero))
        } else {
            Ok(value_in_whole_currency_units.round_dp_with_strategy(0, RoundingStrategy::ToZero))
        }
    }

    pub fn sweep_excess_funds<F: FnMut(Message)>(&self, listener: &mut F) {
        if let Some(balances) = self.ws_client.get_all_balances() {
            slog::info!(self.logger, "Sweeping: {:?}", balances);
            if let Some(sat_balance) = balances.cash.get(&Symbol::from("SAT")) {
                if *sat_balance > dec!(10_000) {
                    if let Some(amount) = sat_balance.to_u64() {
                        let msg = Message::Dealer(Dealer::CreateInvoiceRequest(CreateInvoiceRequest {
                            req_id: Uuid::new_v4(),
                            amount,
                            memo: "Excess funds withdrawal".to_string(),
                        }));
                        listener(msg);
                    } else {
                        slog::info!(
                            self.logger,
                            "Sweeping excess funds failed. Could not convert balance value: {} to u64",
                            sat_balance
                        );
                    }
                }
            }
        }
    }

    pub fn check_health<F: FnMut(Message)>(&self, listener: &mut F) {
        slog::info!(self.logger, "Checking Dealer Health.");
        let is_authenticated = self.ws_client.is_authenticated();
        let available_currencies = self
            .ws_client
            .get_tradable_symbols()
            .into_iter()
            .filter_map(|(symbol, _)| {
                let base = &symbol[0..3];
                let quote_currency_str = &symbol[3..6];
                if let Ok(quote) = Currency::from_str(quote_currency_str) {
                    if base == "BTC" {
                        Some(quote)
                    } else {
                        None
                    }
                } else {
                    slog::error!(
                        self.logger,
                        "Could not convert {} to a valid currency",
                        quote_currency_str
                    );
                    None
                }
            })
            .collect::<HashSet<Currency>>();

        let mut available_currencies = available_currencies.into_iter().collect::<Vec<_>>();
        let rates = available_currencies
            .iter()
            .filter_map(|currency| {
                let money = Money {
                    value: dec!(0.00000001),
                    currency: Currency::BTC,
                };
                let (rate, _fees) = self.get_rate(money, *currency);
                rate.map(|rate| ((Currency::BTC, *currency), rate))
            })
            .collect();
        available_currencies.push(Currency::BTC);

        let status = if is_authenticated {
            HealthStatus::Running
        } else {
            HealthStatus::Down
        };

        let dealer_health = DealerHealth {
            status,
            available_currencies,
            rates,
            timestamp: time_now(),
        };

        let msg = Message::Dealer(Dealer::Health(dealer_health));
        listener(msg);
    }

    pub fn check_risk<F: FnMut(Message)>(&mut self, _listener: &mut F) {
        if let Some(state) = self.last_bank_state.clone() {
            self.check_risk_from_bank_state(state, _listener);
        }
    }

    fn check_risk_from_bank_state<F: FnMut(Message)>(&mut self, bank_state: BankState, _listener: &mut F) {
        slog::info!(self.logger, "Checking Risk.");

        if !self.has_received_init_data {
            slog::info!(self.logger, "Not received all data. Skip checking risk.");
            return;
        }

        slog::info!(self.logger, "{:?}", bank_state);
        for (_account_id, account) in bank_state.fiat_exposures.into_iter() {
            let currency = account.currency;
            let exposure = account.balance;

            if currency == Currency::BTC || currency == Currency::KKP {
                continue;
            }

            let symbol = Symbol::from(currency);
            let denom = Denom::from_currency(currency);

            let qty_contracts_required = match self.calc_num_contracts_for_value(exposure, symbol.clone(), denom) {
                Ok(q) => q,
                Err(_) => continue,
            };

            slog::info!(
                self.logger,
                "Target number of {} contracts: {}",
                symbol,
                qty_contracts_required
            );

            let currently_hedged_qty = match self.ws_client.get_position_state(&symbol) {
                Ok(position_state) => match position_state {
                    Some(p) => match p.side {
                        None => dec!(0),
                        Some(side) => {
                            let side_sign = Decimal::new(side.to_sign(), 0);
                            side_sign * p.quantity
                        }
                    },
                    None => dec!(0),
                },
                Err(err) => {
                    slog::info!(
                        self.logger,
                        "Position state is undefined: {:?} - skipping risk calculation for symbol: {}",
                        err,
                        symbol
                    );
                    continue;
                }
            };

            self.hedged_qtys.insert(symbol.clone(), currently_hedged_qty);

            slog::info!(
                self.logger,
                "Current number of {} contracts: {}",
                symbol,
                currently_hedged_qty
            );

            // If negative we need to sell more and if positive we need to buy more.
            // This works under the assumption that qty_contracts_required is <= 0.
            let delta_qty = qty_contracts_required - currently_hedged_qty;

            let risk_tolerance = match self.risk_tolerances.get(&currency) {
                Some(t) => t,
                None => continue,
            };

            if delta_qty.abs() < Decimal::new(*risk_tolerance as i64, 0) {
                slog::info!(
                    self.logger,
                    "Delta qty of {} within risk tolerance of {}. NO ACTION.",
                    delta_qty,
                    risk_tolerance
                );
                continue;
            }

            let (order_quantity, trade_side) = match delta_qty.to_i64() {
                Some(converted) => (converted.unsigned_abs(), Side::from_sign(converted)),
                None => {
                    slog::error!(
                        self.logger,
                        "Could not convert delta quantity of {} into i64",
                        delta_qty,
                    );
                    panic!("Could not convert delta quantity into i64");
                }
            };

            slog::info!(
                self.logger,
                "Placing trade on side: {:?} of qty: {} for symbol: {}",
                trade_side,
                order_quantity,
                symbol
            );

            self.ws_client
                .make_order(order_quantity, symbol, trade_side)
                .expect("Failed to create order");
        }
    }

    pub fn process_msg<F: FnMut(Message)>(&mut self, msg: Message, listener: &mut F) {
        match msg {
            Message::Api(msg) => match msg {
                Api::SwapRequest(swap_request) => {
                    let mut swap_response = SwapResponse {
                        req_id: swap_request.req_id,
                        uid: swap_request.uid,
                        success: true,
                        amount: swap_request.amount,
                        from: swap_request.from,
                        to: swap_request.to,
                        rate: None,
                        error: None,
                        fees: None,
                    };
                    if swap_request.from == swap_request.to {
                        swap_response.success = false;
                        swap_response.error = Some(SwapResponseError::Invalid);
                        let msg = Message::Api(Api::SwapResponse(swap_response));
                        listener(msg);
                        return;
                    }
                    let time_now = SystemTime::now();
                    let invalidated_quotes = time_now
                        .sub(Duration::from_millis(QUOTE_TTL_MS))
                        .duration_since(SystemTime::UNIX_EPOCH)
                        .expect("System time should not be set to earlier than epoch start")
                        .as_micros();
                    self.guaranteed_quotes = self.guaranteed_quotes.split_off(&invalidated_quotes);
                    let is_linear = if swap_request.from == Currency::BTC || swap_request.to == Currency::BTC {
                        ConversionInfo::new(swap_request.from, swap_request.to).is_linear()
                    } else {
                        true
                    };
                    let (current_rate, fees) = self.get_rate(swap_request.amount, swap_request.to);
                    match swap_request.quote_id {
                        None => {
                            if current_rate.is_some() {
                                swap_response.rate = current_rate;
                                swap_response.fees = fees;
                            } else {
                                swap_response.success = false;
                                swap_response.error = Some(SwapResponseError::CurrencyNotAvailable);
                            }
                        }
                        Some(quote_id) => match self.guaranteed_quotes.remove(&quote_id) {
                            None => {
                                swap_response.success = false;
                                swap_response.error = Some(SwapResponseError::InvalidQuoteId);
                            }
                            Some(quote) => match validate_quote(&quote, &swap_request) {
                                Ok(_) => {
                                    let best_rate = get_better_rate(quote.rate, current_rate, is_linear);
                                    let best_fees = if best_rate == quote.rate { quote.fees } else { fees };
                                    swap_response.rate = best_rate;
                                    swap_response.fees = best_fees;
                                }
                                Err(_) => {
                                    swap_response.success = false;
                                    swap_response.error = Some(SwapResponseError::InvalidQuoteId);
                                }
                            },
                        },
                    }
                    let msg = Message::Api(Api::SwapResponse(swap_response));
                    listener(msg);
                }
                Api::QuoteRequest(quote_request) => {
                    let mut quote_response = QuoteResponse {
                        req_id: quote_request.req_id,
                        uid: quote_request.uid,
                        amount: quote_request.amount,
                        from: quote_request.from,
                        to: quote_request.to,
                        valid_until: 0,
                        rate: None,
                        quote_id: None,
                        error: None,
                        fees: None,
                    };
                    let (rate, fees) = self.get_rate(quote_request.amount, quote_request.to);
                    if rate.is_some() {
                        let time_now = SystemTime::now();
                        let quote_id = time_now
                            .duration_since(SystemTime::UNIX_EPOCH)
                            .expect("System time should not be set to earlier than epoch start")
                            .as_micros();
                        let valid_until = time_now
                            .add(Duration::from_millis(QUOTE_TTL_MS))
                            .duration_since(SystemTime::UNIX_EPOCH)
                            .expect("System time should not be set to earlier than epoch start")
                            .as_millis() as u64;
                        quote_response.quote_id = Some(quote_id);
                        quote_response.rate = rate;
                        quote_response.valid_until = valid_until;
                        quote_response.fees = fees;
                        self.guaranteed_quotes.insert(quote_id, quote_response.clone());
                    } else {
                        quote_response.error = Some(QuoteResponseError::CurrencyNotAvailable);
                    }
                    let msg = Message::Api(Api::QuoteResponse(quote_response));
                    listener(msg);
                }
                Api::AvailableCurrenciesRequest(available_currencies_request) => {
                    let tradable_symbols = self.ws_client.get_tradable_symbols();
                    let mut currencies = tradable_symbols
                        .into_iter()
                        .filter_map(|(s, _)| get_base_currency_from_symbol(s).ok())
                        .collect::<HashSet<Currency>>()
                        .into_iter()
                        .collect::<Vec<Currency>>();
                    currencies.push(Currency::BTC);

                    let response = AvailableCurrenciesResponse {
                        currencies,
                        req_id: available_currencies_request.req_id,
                        error: None,
                    };
                    let msg = Message::Api(Api::AvailableCurrenciesResponse(response));
                    listener(msg);
                }
                Api::InvoiceRequest(invoice_request) => {
                    let conversion_info = ConversionInfo::new(Currency::BTC, invoice_request.currency);
                    // We assume user specifies the value not the amount.
                    let (rate, fees) = self.get_rate_inv(invoice_request.amount, conversion_info);
                    let mut invoice_response = InvoiceResponse {
                        rate: None,
                        amount: invoice_request.amount,
                        req_id: invoice_request.req_id,
                        uid: invoice_request.uid,
                        metadata: invoice_request.metadata,
                        meta: invoice_request.meta,
                        currency: invoice_request.currency,
                        target_account_currency: invoice_request.target_account_currency,
                        payment_request: None,
                        payment_hash: None,
                        account_id: None,
                        error: None,
                        fees: None,
                    };
                    if rate.is_none() {
                        invoice_response.error = Some(InvoiceResponseError::RateNotAvailable);
                    } else {
                        invoice_response.rate = rate;
                        invoice_response.fees = fees;
                    }
                    let msg = Message::Api(Api::InvoiceResponse(invoice_response));
                    listener(msg);
                }
                Api::PaymentRequest(mut msg) => {
                    let conversion_info = ConversionInfo::new(msg.currency, Currency::BTC);
                    // We assume user specifies the value not the amount.
                    match msg.invoice_amount {
                        Some(amount) => {
                            let (rate, fees) = self.get_rate_inv(amount, conversion_info);
                            if rate.is_none() {
                                return;
                            } else {
                                msg.rate = rate;
                                msg.fees = fees;
                            }
                            let msg = Message::Api(Api::PaymentRequest(msg));
                            listener(msg);
                        }
                        None => {
                            slog::error!(self.logger, "Discarded a payment request without amount: {:?}", msg);
                        }
                    }
                }
                Api::CreateLnurlWithdrawalRequest(mut msg) => {
                    let conversion_info = ConversionInfo::new(msg.currency, Currency::BTC);
                    // We assume user specifies the value not the amount.
                    let amount = msg.amount;
                    let (rate, fees) = self.get_rate_inv(amount, conversion_info);
                    if rate.is_none() {
                        return;
                    } else {
                        msg.rate = rate;
                        msg.fees = fees;
                    }
                    let msg = Message::Api(Api::CreateLnurlWithdrawalRequest(msg));
                    listener(msg);
                }
                _ => {}
            },
            Message::KolliderApiResponse(msg) => {
                match msg {
                    KolliderApiResponse::Disconnected(disconnection) => {
                        slog::warn!(
                            self.logger,
                            "Disconnected from the Kollider exchange at {}",
                            disconnection.timestamp
                        );
                        self.reset_state();
                    }
                    KolliderApiResponse::Reconnected(reconnection) => {
                        slog::warn!(
                            self.logger,
                            "Re-connected to the Kollider exchange at {}",
                            reconnection.timestamp
                        );
                        slog::info!(self.logger, "Re-subscribing to position states after reconnection");
                        if let Err(err) = self.ws_client.subscribe(vec![Channel::PositionStates], None) {
                            slog::error!(
                                self.logger,
                                "Failed to re-subscribe position states after reconnection, reason: {:?}",
                                err
                            );
                        }
                    }
                    KolliderApiResponse::Authenticate(auth) => {
                        if auth.success() {
                            slog::info!(self.logger, "Successful Kollider authenticated!");
                            self.is_kollider_authenticated = true;
                            self.check_has_received_initial_data();
                        }
                        slog::info!(self.logger, "Re-subscribing to position states after authentication");
                        if let Err(err) = self.ws_client.subscribe(vec![Channel::PositionStates], None) {
                            slog::error!(
                                self.logger,
                                "Failed to re-subscribe position states after authentication, reason: {:?}",
                                err
                            );
                        }
                    }
                    KolliderApiResponse::OrderInvoice(order_invoice) => {
                        // Received an order invoice. We need to send this to the bank to pay for it.
                        let msg = Message::Dealer(Dealer::PayInvoice(PayInvoice {
                            req_id: Uuid::new_v4(),
                            payment_request: order_invoice.invoice,
                        }));
                        listener(msg)
                    }
                    KolliderApiResponse::SettlementRequest(settlement_request) => {
                        slog::info!(self.logger, "Received settlement request trying to withdraw.");
                        if let Ok(amount) = settlement_request.amount.parse() {
                            let msg = Message::Dealer(Dealer::CreateInvoiceRequest(CreateInvoiceRequest {
                                req_id: Uuid::new_v4(),
                                amount,
                                memo: format!("Withdrawal upon settlement on {}", settlement_request.symbol),
                            }));
                            listener(msg);
                        } else {
                            slog::error!(
                                self.logger,
                                "Received a settlement request with incorrect amount: {:?}",
                                settlement_request
                            );
                            panic!("Received a settlement request with incorrect amount");
                        }
                    }
                    KolliderApiResponse::Positions(positions) => {
                        // positions are not stored, however, from this point we know
                        // that ws client received them too and they can be fetched
                        // from its state
                        slog::info!(self.logger, "Received positions {:?}", positions);
                        self.has_received_positions = true;
                        self.check_has_received_initial_data();
                    }
                    KolliderApiResponse::PositionStates(position) => {
                        slog::info!(self.logger, "Received position state {:?}", position);
                        self.maintain_leverage(&position);
                    }
                    KolliderApiResponse::Level2State(level2state) => {
                        self.process_orderbook_update(level2state);
                    }
                    KolliderApiResponse::TradableSymbols(tradable_symbols) => {
                        slog::info!(self.logger, "Received Symbols");
                        let mut available_symbols = vec![];
                        tradable_symbols.symbols.into_iter().for_each(|(s, _)| {
                            available_symbols.push(s);
                        });
                        self.has_received_symbols = true;
                        self.check_has_received_initial_data();
                        if let Err(err) = self.ws_client.subscribe(
                            vec![Channel::MarkPrices, Channel::OrderbookLevel2],
                            Some(available_symbols),
                        ) {
                            slog::error!(
                                self.logger,
                                "Failed to subscribe mark price and L2 order book updates, reason: {:?}",
                                err
                            );
                        }
                    }
                    KolliderApiResponse::ChangeMarginSuccess(ref change_margin_success) => {
                        if change_margin_success.amount.is_sign_negative() {
                            let amount = -change_margin_success.amount;
                            slog::info!(
                                self.logger,
                                "Reduced {} position margin by {} sats. Trying to withdraw",
                                change_margin_success.symbol,
                                amount
                            );
                            let memo = format!("Reduced {} position margin", change_margin_success.symbol);
                            if let Some(amount) = amount.to_u64() {
                                let msg =
                                    Message::Dealer(Dealer::CreateInsuranceInvoiceRequest(CreateInvoiceRequest {
                                        req_id: Uuid::new_v4(),
                                        amount,
                                        memo,
                                    }));
                                listener(msg);
                            } else {
                                panic!("Received change margin success message with incorrect amount: {msg:?}");
                            }
                        }
                    }
                    KolliderApiResponse::AddMarginRequest(add_margin_request) => {
                        slog::info!(
                            self.logger,
                            "Received add margin request of {} sats for {} position. Requesting invoice to be paid",
                            add_margin_request.amount,
                            add_margin_request.symbol,
                        );
                        let msg = Message::Dealer(Dealer::PayInsuranceInvoice(PayInvoice {
                            req_id: Uuid::new_v4(),
                            payment_request: add_margin_request.invoice,
                        }));
                        listener(msg)
                    }
                    KolliderApiResponse::FundingPayment(funding_payment) => {
                        self.update_funding_profit(funding_payment.amount);
                    }
                    KolliderApiResponse::Balances(balances) => {
                        let karma = balances.cash.get("KKP").cloned().unwrap_or_default();
                        let msg = Message::Dealer(Dealer::KarmaBalance(KarmaBalance { karma }));
                        listener(msg)
                    }
                    _ => {
                        slog::warn!(self.logger, "Handling of KolliderApiResponse {:?} not implemented", msg);
                    }
                }
            }
            Message::Dealer(Dealer::BankState(bank_state)) => {
                dbg!(&bank_state);
                self.last_bank_state_timestamp = Some(Instant::now());
                self.last_bank_state = Some(bank_state.clone());
                self.check_risk_from_bank_state(bank_state, listener);
            }

            Message::Dealer(Dealer::CreateInvoiceResponse(ref create_invoice_response)) => {
                slog::info!(self.logger, "Dealer trying to withdrawal.");
                self.ws_client
                    .make_withdrawal(
                        create_invoice_response.amount,
                        create_invoice_response.payment_request.clone(),
                    )
                    .expect("Failed to make a withdrawal");
            }
            Message::Dealer(Dealer::FiatDepositRequest(msg)) => {
                let conversion_info = ConversionInfo::new(Currency::BTC, msg.currency);
                // We assume user specifies the value not the amount.
                let (rate, fees) = self.get_rate_inv(msg.amount, conversion_info);

                let mut fiat_deposit_response = FiatDepositResponse {
                    req_id: msg.req_id,
                    uid: msg.uid,
                    amount: msg.amount,
                    currency: msg.currency,
                    payment_request: msg.payment_request,
                    rate: None,
                    error: None,
                    fees: None,
                };

                if rate.is_none() {
                    fiat_deposit_response.error = Some(FiatDepositResponseError::CurrencyNotAvailable);
                } else {
                    fiat_deposit_response.rate = rate;
                    fiat_deposit_response.fees = fees;
                }

                let msg = Message::Dealer(Dealer::FiatDepositResponse(fiat_deposit_response));
                listener(msg);
            }
            _ => {}
        }
    }

    fn process_orderbook_update(&mut self, level2_state: Level2State) {
        let symbol = level2_state.symbol.clone();
        match level2_state.update_type.as_str() {
            "snapshot" => {
                self.level2_data.insert(symbol.clone(), level2_state);
            }
            "delta" => {
                let maybe_book = self.level2_data.get_mut(&symbol);
                if let Some(book) = maybe_book {
                    level2_state
                        .bids
                        .iter()
                        .for_each(|(price, volume)| match volume.cmp(&0) {
                            Ordering::Less => {}
                            Ordering::Equal => {
                                book.bids.remove(price);
                            }
                            Ordering::Greater => {
                                book.bids.insert(*price, *volume);
                            }
                        });
                    level2_state
                        .asks
                        .iter()
                        .for_each(|(price, volume)| match volume.cmp(&0) {
                            Ordering::Less => {}
                            Ordering::Equal => {
                                book.asks.remove(price);
                            }
                            Ordering::Greater => {
                                book.asks.insert(*price, *volume);
                            }
                        });
                }
            }
            _ => panic!("Unsupported level2 update"),
        }
        self.update_quotes(&symbol);
    }

    fn update_quotes(&mut self, symbol: &Symbol) {
        const QUANTITIES: [u64; 9] = [10, 100, 1_000, 2_000, 3_000, 5_000, 10_000, 100_000, 1_000_000];

        let tradable_symbols = self.ws_client.get_tradable_symbols();
        let contract = match tradable_symbols.get(symbol) {
            Some(c) => c,
            None => return,
        };

        let dp = contract.price_dp;

        let book = match self.level2_data.get(symbol) {
            Some(l2_data) => l2_data,
            None => return,
        };

        let mut bid_quantity_at_level = 0;
        let mut bid_price_at_level = dec!(0);
        let mut bid_quantity_so_far = 0;
        let mut bid_num = dec!(0);
        let mut bid_levels = book.bids.iter().rev();

        let mut ask_quantity_at_level = 0;
        let mut ask_price_at_level = dec!(0);
        let mut ask_quantity_so_far = 0;
        let mut ask_num = dec!(0);
        let mut ask_levels = book.asks.iter();

        for qty in QUANTITIES {
            let mut bid_to_match = qty - bid_quantity_so_far;
            while bid_to_match > 0 {
                if bid_to_match <= bid_quantity_at_level {
                    bid_quantity_at_level -= bid_to_match;
                    bid_quantity_so_far += bid_to_match;
                    bid_num += bid_price_at_level * Decimal::new(bid_to_match as i64, 0);
                    bid_to_match = 0;
                } else {
                    bid_quantity_so_far += bid_quantity_at_level;
                    bid_num += bid_price_at_level * Decimal::new(bid_quantity_at_level as i64, 0);
                    bid_to_match -= bid_quantity_at_level;
                    match bid_levels.next() {
                        Some((price, volume)) => {
                            bid_price_at_level = *price;
                            bid_quantity_at_level = *volume;
                        }
                        None => {
                            bid_price_at_level = dec!(0);
                            bid_quantity_at_level = 0;
                            break;
                        }
                    }
                }
            }
            let mut ask_to_match = qty - ask_quantity_so_far;
            while ask_to_match > 0 {
                if ask_to_match <= ask_quantity_at_level {
                    ask_quantity_at_level -= ask_to_match;
                    ask_quantity_so_far += ask_to_match;
                    ask_num += ask_price_at_level * Decimal::new(ask_to_match as i64, 0);
                    ask_to_match = 0;
                } else {
                    ask_quantity_so_far += ask_quantity_at_level;
                    ask_num += ask_price_at_level * Decimal::new(ask_quantity_at_level as i64, 0);
                    ask_to_match -= ask_quantity_at_level;
                    match ask_levels.next() {
                        Some((price, volume)) => {
                            ask_price_at_level = *price;
                            ask_quantity_at_level = *volume;
                        }
                        None => {
                            ask_price_at_level = dec!(0);
                            ask_quantity_at_level = 0;
                            break;
                        }
                    }
                }
            }
            if bid_to_match == 0 {
                let mut price = (bid_num / Decimal::new(bid_quantity_so_far as i64, 0)).ceil();
                price.set_scale(dp).expect("Could not set scale");
                let quotes = self.bid_quotes.entry(symbol.clone()).or_default();
                quotes.insert(qty, price);
            }
            if ask_to_match == 0 {
                let mut price = (ask_num / Decimal::new(ask_quantity_so_far as i64, 0)).floor();
                price.set_scale(dp).expect("Could not set scale");
                let quotes = self.ask_quotes.entry(symbol.clone()).or_default();
                quotes.insert(qty, price);
            }
        }
    }

    #[inline]
    fn get_spread(&self) -> Decimal {
        self.spread
    }

    #[inline]
    fn get_half_spread(&self) -> Decimal {
        self.get_spread() / Decimal::TWO
    }

    #[inline]
    fn get_linear_modifier(&self) -> Decimal {
        Decimal::ONE - self.get_half_spread()
    }

    #[inline]
    fn get_inverse_modifier(&self) -> Decimal {
        Decimal::ONE + self.get_half_spread()
    }

    #[inline]
    fn get_linear_rate(&self, price: Decimal, charge_spread: bool) -> Decimal {
        let modifier = if charge_spread {
            self.get_linear_modifier()
        } else {
            Decimal::ONE
        };
        price * modifier
    }

    #[inline]
    fn get_inverse_rate(&self, price: Decimal, charge_spread: bool) -> Decimal {
        let modifier = if charge_spread {
            self.get_inverse_modifier()
        } else {
            Decimal::ONE
        };
        Decimal::ONE / (price * modifier)
    }

    pub fn get_rate(&self, amount: Money, destination_currency: Currency) -> (Option<Rate>, Option<Money>) {
        if amount.currency() == Currency::BTC || destination_currency == Currency::BTC {
            let conversion = ConversionInfo::new(amount.currency(), destination_currency);
            self.get_btc_cross_rate(amount, conversion, true)
        } else {
            let first_conversion = ConversionInfo::new(amount.currency(), Currency::BTC);
            let (first_rate, _first_fees) = self.get_btc_cross_rate(amount, first_conversion, false);
            match first_rate {
                Some(to_btc_rate) => {
                    let converted_money = Money::new(Currency::BTC, amount.value() * to_btc_rate.value());
                    let second_conversion = ConversionInfo::new(Currency::BTC, destination_currency);
                    let (second_rate, second_fee) = self.get_btc_cross_rate(converted_money, second_conversion, true);
                    match second_rate {
                        Some(to_target_rate) => {
<<<<<<< HEAD
                            let rounded_rate = (to_btc_rate.value * to_target_rate.value)
                                .round_dp_with_strategy(RATE_DP, RoundingStrategy::ToZero);
                            let final_rate = Rate {
                                value: rounded_rate,
                                base: amount.currency,
                                quote: destination_currency,
                            };
=======
                            let final_rate = Rate::new(
                                amount.currency(),
                                destination_currency,
                                to_btc_rate.value() * to_target_rate.value(),
                            );
>>>>>>> c84ecf7c
                            (Some(final_rate), second_fee)
                        }
                        None => (None, None),
                    }
                }
                None => (None, None),
            }
        }
    }

    fn get_btc_cross_rate(
        &self,
        amount: Money,
        conversion_info: ConversionInfo,
        charge_spread: bool,
    ) -> (Option<Rate>, Option<Money>) {
        // Example 1:
        // from: BTC
        // to: USD
        // base: BTC
        // quote: USD
        // symbol: BTC/USD
        // Look Ask Side

        // Example 1:
        // from: USD
        // to: BTC
        // base: BTC
        // quote: USD
        // symbol: BTC/USD
        // Look Bid Side

        let maybe_quotes = match conversion_info.side {
            Side::Bid => self.ask_quotes.get(&conversion_info.symbol),
            Side::Ask => self.bid_quotes.get(&conversion_info.symbol),
        };

        match maybe_quotes {
            None => (None, None),
            Some(quotes) => {
                let best_price = if conversion_info.from != conversion_info.quote {
                    if let Some((_volume, price)) = quotes.range(0..u64::MAX).next() {
                        *price
                    } else {
                        return (None, None);
                    }
                } else {
                    dec!(1.0)
                };

                let value_in_fiat = amount.value() * best_price;

                if let Some(lookup_quantity) = value_in_fiat.to_u64() {
                    match quotes.range(lookup_quantity..u64::MAX).next() {
                        None => (None, None),
                        Some((_level_vol, price)) => {
                            if conversion_info.is_linear() {
                                let user_rate = self
                                    .get_linear_rate(*price, charge_spread)
                                    .round_dp_with_strategy(RATE_DP, RoundingStrategy::ToZero);
                                // Fees are paid in the target currency.
                                let value = (price - user_rate) / price * value_in_fiat;
                                let currency = conversion_info.to;
                                let fees = Money::new(currency, value);
                                let rate = Rate::new(conversion_info.from, conversion_info.to, user_rate);
                                (Some(rate), Some(fees))
                            } else {
                                let no_fee_inverse_rate = Decimal::ONE / price;
<<<<<<< HEAD
                                let user_inverse_rate = self
                                    .get_inverse_rate(*price, charge_spread)
                                    .round_dp_with_strategy(RATE_DP, RoundingStrategy::ToZero);
                                let rate = Rate {
                                    base: conversion_info.from,
                                    quote: conversion_info.to,
                                    value: user_inverse_rate,
                                };
=======
                                let user_inverse_rate = self.get_inverse_rate(*price, charge_spread);
                                let rate = Rate::new(conversion_info.from, conversion_info.to, user_inverse_rate);
>>>>>>> c84ecf7c
                                // Fees are paid in the target currency.
                                let value = (no_fee_inverse_rate - user_inverse_rate) / no_fee_inverse_rate
                                    * (value_in_fiat / price);
                                let currency = conversion_info.to;
                                let fees = Money::new(currency, value);
                                (Some(rate), Some(fees))
                            }
                        }
                    }
                } else {
                    (None, None)
                }
            }
        }
    }

    fn get_rate_inv(&self, amount: Money, conversion_info: ConversionInfo) -> (Option<Rate>, Option<Money>) {
        let maybe_quotes = match conversion_info.side {
            Side::Bid => self.ask_quotes.get(&conversion_info.symbol),
            Side::Ask => self.bid_quotes.get(&conversion_info.symbol),
        };

        match maybe_quotes {
            None => (None, None),
            Some(quotes) => {
                let value_in_fiat = amount.value().round_dp_with_strategy(0, RoundingStrategy::AwayFromZero);

                if let Some(lookup_quantity) = value_in_fiat.to_u64() {
                    match quotes.range(lookup_quantity..u64::MAX).next() {
                        None => (None, None),
                        Some((_level_vol, price)) => {
                            if conversion_info.is_linear() {
                                let user_rate = self
                                    .get_linear_rate(*price, true)
                                    .round_dp_with_strategy(RATE_DP, RoundingStrategy::ToZero);
                                // Fees are paid in the target currency.
                                let value = (price - user_rate) / price * value_in_fiat;
                                let currency = conversion_info.to;
                                let fees = Money::new(currency, value);
                                let rate = Rate::new(conversion_info.from, conversion_info.to, user_rate);
                                (Some(rate), Some(fees))
                            } else {
                                let no_fee_inverse_rate = Decimal::ONE / price;
<<<<<<< HEAD
                                let user_inverse_rate = self
                                    .get_inverse_rate(*price, true)
                                    .round_dp_with_strategy(RATE_DP, RoundingStrategy::ToZero);
                                let rate = Rate {
                                    base: conversion_info.from,
                                    quote: conversion_info.to,
                                    value: user_inverse_rate,
                                };
=======
                                let user_inverse_rate = self.get_inverse_rate(*price, true);
                                let rate = Rate::new(conversion_info.from, conversion_info.to, user_inverse_rate);
>>>>>>> c84ecf7c
                                // Fees are paid in the target currency.
                                let value = (no_fee_inverse_rate - user_inverse_rate) / no_fee_inverse_rate
                                    * (value_in_fiat / price);
                                let currency = conversion_info.to;
                                let fees = Money::new(currency, value);
                                (Some(rate), Some(fees))
                            }
                        }
                    }
                } else {
                    (None, None)
                }
            }
        }
    }

    fn reset_state(&mut self) {
        self.level2_data = HashMap::new();
        self.bid_quotes = HashMap::new();
        self.ask_quotes = HashMap::new();
        self.has_received_init_data = false;
        self.has_received_symbols = false;
        self.has_received_positions = false;
        self.is_kollider_authenticated = false;
        self.guaranteed_quotes = BTreeMap::new();
        self.hedged_qtys = HashMap::new();
        self.last_bank_state = None;
        self.last_bank_state_timestamp = None;
    }

    fn maintain_leverage(&mut self, position: &PositionState) {
        let elapsed = self.last_leverage_check_timestamp.elapsed().as_millis() as u64;
        if elapsed <= self.leverage_check_interval_ms {
            return;
        }
        self.last_leverage_check_timestamp = Instant::now();

        if self.position_min_leverage <= position.leverage && position.leverage <= self.position_max_leverage {
            return;
        }

        let current_margin = position.entry_value / position.leverage;
        let required_margin = position.entry_value / Decimal::ONE;
        let margin_delta = required_margin - current_margin;

        if !margin_delta.is_zero() {
            if let Some(amount) = margin_delta.to_i64() {
                slog::info!(
                    self.logger,
                    "Adjusting {} position margin by {}",
                    position.symbol,
                    amount
                );
                if let Err(err) = self.ws_client.change_margin(position.symbol.clone(), amount) {
                    slog::error!(self.logger, "Failed to change margin, reason: {:?}", err)
                }
            }
        }
    }

    fn update_funding_profit(&mut self, funding_amount: Decimal) {
        self.funding_profit += funding_amount;
    }

    pub fn get_pnl(&self) -> DealerPnl {
        let total_pnl = self.last_bank_state.as_ref().and_then(|bank_state| {
            let btc_cash_balance = bank_state
                .fiat_exposures
                .iter()
                .filter_map(|(_account_id, account)| {
                    if account.currency == Currency::BTC && account.account_type == AccountType::Internal {
                        Some(account.balance)
                    } else {
                        None
                    }
                })
                .collect::<Vec<_>>();
            btc_cash_balance.first().cloned()
        });
        DealerPnl {
            total_pnl,
            funding_pnl: Some(self.funding_profit),
        }
    }
}

fn validate_quote(quote: &QuoteResponse, swap_request: &SwapRequest) -> Result<(), ()> {
    if quote.from != swap_request.from
        || quote.to != swap_request.to
        || quote.amount.value() != swap_request.amount.value()
        || quote.uid != swap_request.uid
    {
        return Err(());
    }
    Ok(())
}

fn get_better_rate(rate1: Option<Rate>, rate2: Option<Rate>, is_linear: bool) -> Option<Rate> {
    match (rate1, rate2) {
        (Some(r1), Some(r2)) => {
            if is_linear {
                if r1.value() > r2.value() {
                    Some(r1)
                } else {
                    Some(r2)
                }
            } else if r1.value() < r2.value() {
                Some(r1)
            } else {
                Some(r2)
            }
        }
        (Some(r1), None) => Some(r1),
        (None, Some(r2)) => Some(r2),
        (None, None) => None,
    }
}

#[cfg(test)]
mod tests {
    use core_types::{Money, Rate};
    use msgs::kollider_client::Channel;

    struct MockWsClient {
        is_connected: bool,
        is_authenticated: bool,
        position_states: HashMap<Symbol, PositionState>,
        mark_prices: HashMap<Symbol, MarkPrice>,
        balances: RefCell<Balances>,
        tradable_symbols: HashMap<Symbol, TradableSymbol>,
    }

    impl MockWsClient {
        pub fn new() -> Self {
            Self {
                is_connected: true,
                is_authenticated: true,
                position_states: Default::default(),
                mark_prices: Default::default(),
                balances: RefCell::new(Balances {
                    cash: Default::default(),
                    isolated_margin: Default::default(),
                    order_margin: Default::default(),
                    cross_margin: Default::default(),
                }),
                tradable_symbols: [
                    (
                        Symbol::from("BTCEUR.PERP"),
                        TradableSymbol {
                            symbol: Symbol::from("BTCEUR.PERP"),
                            contract_size: dec!(1.0),
                            max_leverage: dec!(20.0),
                            base_margin: dec!(0.01),
                            liquidation_fee: dec!(0.004),
                            is_inverse_priced: true,
                            price_dp: 0,
                            underlying_symbol: Symbol::from(".BTCEUR"),
                            last_price: dec!(23058.0),
                            tick_size: dec!(1.0),
                            risk_limit: dec!(150000000.0),
                        },
                    ),
                    (
                        Symbol::from("ETHUSD.PERP"),
                        TradableSymbol {
                            symbol: Symbol::from("ETHUSD.PERP"),
                            contract_size: dec!(1.0),
                            max_leverage: dec!(10.0),
                            base_margin: dec!(0.02),
                            liquidation_fee: dec!(0.01),
                            is_inverse_priced: false,
                            price_dp: 2,
                            underlying_symbol: Symbol::from(".ETHUSD"),
                            last_price: dec!(1852.17),
                            tick_size: dec!(0.05),
                            risk_limit: dec!(150000000.0),
                        },
                    ),
                    (
                        Symbol::from("BTCUSD.PERP"),
                        TradableSymbol {
                            symbol: Symbol::from("BTCUSD.PERP"),
                            contract_size: dec!(1.0),
                            max_leverage: dec!(20.0),
                            base_margin: dec!(0.01),
                            liquidation_fee: dec!(0.004),
                            is_inverse_priced: true,
                            price_dp: 0,
                            underlying_symbol: Symbol::from(".BTCUSD"),
                            last_price: dec!(23470),
                            tick_size: dec!(1.0),
                            risk_limit: dec!(150000000.0),
                        },
                    ),
                ]
                .into_iter()
                .collect(),
            }
        }
    }

    impl WsClient for MockWsClient {
        fn is_authenticated(&self) -> bool {
            self.is_authenticated
        }

        fn get_balance(&self, currency: Currency) -> ws_client::Result<Decimal> {
            if !matches!(currency, Currency::BTC) {
                let symbol: Symbol = currency.into();
                {
                    let (side, upnl) = match self.position_states.get(&symbol) {
                        Some(position) => match position.side.as_ref() {
                            None => {
                                return Err(KolliderClientError::BalanceNotAvailable);
                            }
                            Some(side) => (*side, position.upnl),
                        },
                        None => {
                            return Err(KolliderClientError::BalanceNotAvailable);
                        }
                    };
                    let mark_price = match self.mark_prices.get(&symbol) {
                        None => {
                            return Err(KolliderClientError::BalanceNotAvailable);
                        }
                        Some(mark_price) => mark_price.price,
                    };
                    let margin = match self.balances.borrow().isolated_margin.get(&symbol) {
                        Some(isolated_margin) => *isolated_margin,
                        None => {
                            return Err(KolliderClientError::BalanceNotAvailable);
                        }
                    };
                    let fiat_value = (margin + upnl) * mark_price / SATS_IN_BITCOIN;
                    match side {
                        Side::Bid => Ok(-fiat_value),
                        Side::Ask => Ok(fiat_value),
                    }
                }
            } else {
                let symbol = Symbol::from("SAT");
                self.balances
                    .borrow()
                    .cash
                    .get(&symbol)
                    .cloned()
                    .ok_or(KolliderClientError::BalanceNotAvailable)
            }
        }

        fn subscribe(&self, _channels: Vec<Channel>, _symbols: Option<Vec<Symbol>>) -> Result<(), KolliderClientError> {
            Ok(())
        }

        fn get_all_balances(&self) -> Option<Balances> {
            Some(self.balances.borrow().clone())
        }

        fn get_position_state(&self, symbol: &Symbol) -> Result<Option<PositionState>, KolliderClientError> {
            Ok(self.position_states.get(symbol).cloned())
        }

        fn get_tradable_symbols(&self) -> HashMap<Symbol, TradableSymbol> {
            self.tradable_symbols.clone()
        }

        fn make_withdrawal(&self, amount: u64, _payment_request: String) -> ws_client::Result<()> {
            match self.balances.borrow_mut().cash.get_mut(&Symbol::from("SAT")) {
                Some(balance) => {
                    *balance -= Decimal::new(amount as i64, 0);
                    Ok(())
                }
                None => Err(KolliderClientError::BalanceNotAvailable),
            }
        }

        fn make_order(&self, _quantity: u64, _symbol: Symbol, _side: Side) -> ws_client::Result<()> {
            Ok(())
        }

        fn buy(&self, _quantity: u64, _currency: Currency) -> ws_client::Result<()> {
            Ok(())
        }

        fn sell(&self, _quantity: u64, _currency: Currency) -> ws_client::Result<()> {
            Ok(())
        }

        fn is_connected(&self) -> bool {
            self.is_connected
        }

        fn is_ready(&self) -> bool {
            self.is_connected && self.is_authenticated
        }

        fn change_margin(&self, _symbol: Symbol, _amount: i64) -> ws_client::Result<()> {
            Ok(())
        }
    }

    use crate::dealer_engine::QUOTE_TTL_MS;
    use crate::{DealerEngine, DealerEngineSettings};
    use core_types::kollider_client::{Balances, MarkPrice, PositionState, Side};
    use core_types::{Currency, Symbol, SATS_IN_BITCOIN};
    use msgs::api::{Api, QuoteRequest, QuoteResponseError, SwapRequest, SwapResponseError};
    use msgs::kollider_client::{KolliderApiResponse, Level2State, TradableSymbol};
    use msgs::Message;
    use rust_decimal::Decimal;
    use rust_decimal_macros::dec;
    use std::cell::RefCell;
    use std::collections::{BTreeMap, HashMap, VecDeque};
    use std::time::Duration;
    use utils::xlogging::*;
    use uuid::Uuid;
    use ws_client::WsClient;
    use xerror::kollider_client::KolliderClientError;

    fn initialise_dealer_engine() -> DealerEngine {
        let settings = DealerEngineSettings {
            psql_url: "".to_string(),
            dealer_bank_pull_address: "".to_string(),
            dealer_bank_push_address: "".to_string(),
            kollider_api_key: "".to_string(),
            kollider_api_secret: "".to_string(),
            kollider_api_passphrase: "".to_string(),
            kollider_ws_url: "".to_string(),
            risk_tolerances: HashMap::new(),
            logging_settings: LoggingSettings {
                name: String::from(""),
                slack_hook: "".to_string(),
                level: String::from("debug"),
                stdout: false,
                log_path: None,
                slack_channel: "".to_string(),
            },
            influx_host: None,
            influx_org: "".to_string(),
            influx_bucket: "".to_string(),
            influx_token: "".to_string(),
            position_min_leverage: dec!(0.9999),
            position_max_leverage: dec!(1.0001),
            leverage_check_interval_ms: 1000,
            spread: dec!(0.01),
        };
        let ws_client = MockWsClient::new();
        let mut dealer = DealerEngine::new(settings, ws_client, Decimal::ZERO);

        // BTC/USD
        let mut bids = BTreeMap::new();
        bids.insert(Decimal::new(10000, 0), 5000);
        bids.insert(Decimal::new(20000, 0), 2000);
        bids.insert(Decimal::new(30000, 0), 1000);
        let mut asks = BTreeMap::new();
        asks.insert(Decimal::new(40000, 0), 1000);
        asks.insert(Decimal::new(50000, 0), 2000);
        asks.insert(Decimal::new(60000, 0), 5000);
        let level2state = Level2State {
            update_type: "snapshot".to_string(),
            seq_number: 0,
            symbol: Symbol::from("BTCUSD.PERP"),
            bids,
            asks,
        };
        dealer.process_msg(
            Message::KolliderApiResponse(KolliderApiResponse::Level2State(level2state)),
            &mut |_msg| {},
        );

        // BTC/EUR
        let mut bids = BTreeMap::new();
        bids.insert(Decimal::new(9000, 0), 5000);
        bids.insert(Decimal::new(18000, 0), 2000);
        bids.insert(Decimal::new(27000, 0), 1000);
        let mut asks = BTreeMap::new();
        asks.insert(Decimal::new(36000, 0), 1000);
        asks.insert(Decimal::new(45000, 0), 2000);
        asks.insert(Decimal::new(54000, 0), 5000);
        let level2state = Level2State {
            update_type: "snapshot".to_string(),
            seq_number: 0,
            symbol: Symbol::from("BTCEUR.PERP"),
            bids,
            asks,
        };
        dealer.process_msg(
            Message::KolliderApiResponse(KolliderApiResponse::Level2State(level2state)),
            &mut |_msg| {},
        );
        dealer
    }

    #[test]
    fn rate_first_bucket() {
        let mut dealer_engine = initialise_dealer_engine();
        let mut out_msg = VecDeque::new();
        let uid = 1003;
        let money = Money::new(Currency::BTC, dec!(0.0001));
        let quote_request = QuoteRequest {
            req_id: Uuid::new_v4(),
            uid,
            amount: money,
            from: Currency::BTC,
            to: Currency::USD,
        };
        dealer_engine.process_msg(Message::Api(Api::QuoteRequest(quote_request)), &mut |msg| {
            out_msg.push_back(msg);
        });
        while let Some(msg) = out_msg.pop_front() {
            if let Message::Api(Api::QuoteResponse(quote_response)) = msg {
                assert_eq!(quote_response.uid, uid);
                assert_eq!(quote_response.from, Currency::BTC);
                assert_eq!(quote_response.to, Currency::USD);
                assert_eq!(quote_response.rate.map(|rate| rate.value()), Some(dec!(29850.0)));
                assert!(quote_response.quote_id.is_some());
                assert!(quote_response.error.is_none());
                break;
            }
        }
        let money = Money::new(Currency::USD, dec!(9.0));
        let quote_request = QuoteRequest {
            req_id: Uuid::new_v4(),
            uid,
            amount: money,
            from: Currency::USD,
            to: Currency::BTC,
        };
        dealer_engine.process_msg(Message::Api(Api::QuoteRequest(quote_request)), &mut |msg| {
            out_msg.push_back(msg);
        });
        while let Some(msg) = out_msg.pop_front() {
            if let Message::Api(Api::QuoteResponse(quote_response)) = msg {
                assert_eq!(quote_response.uid, uid);
                assert_eq!(quote_response.from, Currency::USD);
                assert_eq!(quote_response.to, Currency::BTC);
                assert_eq!(
                    quote_response.rate.map(|rate| rate.value()),
                    Some(Rate::normalized_value(dec!(1) / dec!(40200.0)))
                );
                assert!(quote_response.quote_id.is_some());
                assert!(quote_response.error.is_none());
                break;
            }
        }
    }

    #[test]
    fn rate_not_first_bucket() {
        let mut dealer_engine = initialise_dealer_engine();
        let mut out_msg = VecDeque::new();
        let uid = 1003;
        let money = Money::new(Currency::BTC, dec!(0.0875));
        let quote_request = QuoteRequest {
            req_id: Uuid::new_v4(),
            uid,
            amount: money,
            from: Currency::BTC,
            to: Currency::USD,
        };
        dealer_engine.process_msg(Message::Api(Api::QuoteRequest(quote_request)), &mut |msg| {
            out_msg.push_back(msg);
        });
        while let Some(msg) = out_msg.pop_front() {
            if let Message::Api(Api::QuoteResponse(quote_response)) = msg {
                assert_eq!(quote_response.uid, uid);
                assert_eq!(quote_response.from, Currency::BTC);
                assert_eq!(quote_response.to, Currency::USD);
                assert_eq!(quote_response.rate.map(|rate| rate.value()), Some(dec!(23217.33)));
                assert!(quote_response.quote_id.is_some());
                assert!(quote_response.error.is_none());
                break;
            }
        }
        let money = Money::new(Currency::USD, dec!(3500));
        let quote_request = QuoteRequest {
            req_id: Uuid::new_v4(),
            uid,
            amount: money,
            from: Currency::USD,
            to: Currency::BTC,
        };
        dealer_engine.process_msg(Message::Api(Api::QuoteRequest(quote_request)), &mut |msg| {
            out_msg.push_back(msg);
        });
        while let Some(msg) = out_msg.pop_front() {
            if let Message::Api(Api::QuoteResponse(quote_response)) = msg {
                assert_eq!(quote_response.uid, uid);
                assert_eq!(quote_response.from, Currency::USD);
                assert_eq!(quote_response.to, Currency::BTC);
                assert_eq!(
                    quote_response.rate.map(|rate| rate.value()),
                    Some(Rate::normalized_value(dec!(1) / dec!(52260)))
                );
                assert!(quote_response.quote_id.is_some());
                assert!(quote_response.error.is_none());
                break;
            }
        }
    }

    #[test]
    fn rate_no_bucket() {
        let mut dealer_engine = initialise_dealer_engine();
        let mut out_msg = VecDeque::new();
        let uid = 1003;
        let money = Money::new(Currency::USD, dec!(100000.0));
        let quote_request = QuoteRequest {
            req_id: Uuid::new_v4(),
            uid,
            amount: money,
            from: Currency::USD,
            to: Currency::BTC,
        };
        dealer_engine.process_msg(Message::Api(Api::QuoteRequest(quote_request)), &mut |msg| {
            out_msg.push_back(msg);
        });
        while let Some(msg) = out_msg.pop_front() {
            if let Message::Api(Api::QuoteResponse(quote_response)) = msg {
                assert_eq!(quote_response.uid, uid);
                assert!(quote_response.rate.is_none());
                assert!(quote_response.quote_id.is_none());
                assert!(matches!(
                    quote_response.error,
                    Some(QuoteResponseError::CurrencyNotAvailable)
                ));
                break;
            }
        }
        let money = Money::new(Currency::BTC, dec!(10.0));
        let quote_request = QuoteRequest {
            req_id: Uuid::new_v4(),
            uid,
            amount: money,
            from: Currency::BTC,
            to: Currency::USD,
        };
        dealer_engine.process_msg(Message::Api(Api::QuoteRequest(quote_request)), &mut |msg| {
            out_msg.push_back(msg);
        });
        while let Some(msg) = out_msg.pop_front() {
            if let Message::Api(Api::QuoteResponse(quote_response)) = msg {
                assert_eq!(quote_response.uid, uid);
                assert!(quote_response.rate.is_none());
                assert!(quote_response.quote_id.is_none());
                assert!(matches!(
                    quote_response.error,
                    Some(QuoteResponseError::CurrencyNotAvailable)
                ));
                break;
            }
        }
    }

    #[test]
    fn rate_no_symbol() {
        let mut dealer_engine = initialise_dealer_engine();
        let mut out_msg = VecDeque::new();
        let uid = 1003;
        let money = Money::new(Currency::GBP, dec!(10.0));
        let quote_request = QuoteRequest {
            req_id: Uuid::new_v4(),
            uid,
            amount: money,
            from: Currency::GBP,
            to: Currency::BTC,
        };
        dealer_engine.process_msg(Message::Api(Api::QuoteRequest(quote_request)), &mut |msg| {
            out_msg.push_back(msg);
        });
        while let Some(msg) = out_msg.pop_front() {
            if let Message::Api(Api::QuoteResponse(quote_response)) = msg {
                assert_eq!(quote_response.uid, uid);
                assert!(quote_response.rate.is_none());
                assert!(quote_response.quote_id.is_none());
                assert!(matches!(
                    quote_response.error,
                    Some(QuoteResponseError::CurrencyNotAvailable)
                ));
                break;
            }
        }
        let money = Money::new(Currency::BTC, dec!(0.001));
        let quote_request = QuoteRequest {
            req_id: Uuid::new_v4(),
            uid,
            amount: money,
            from: Currency::BTC,
            to: Currency::GBP,
        };
        dealer_engine.process_msg(Message::Api(Api::QuoteRequest(quote_request)), &mut |msg| {
            out_msg.push_back(msg);
        });
        while let Some(msg) = out_msg.pop_front() {
            if let Message::Api(Api::QuoteResponse(quote_response)) = msg {
                assert_eq!(quote_response.uid, uid);
                assert!(quote_response.rate.is_none());
                assert!(quote_response.quote_id.is_none());
                assert!(matches!(
                    quote_response.error,
                    Some(QuoteResponseError::CurrencyNotAvailable)
                ));
                break;
            }
        }
    }

    #[test]
    fn swap_without_quote() {
        let mut dealer_engine = initialise_dealer_engine();
        let mut out_msg = VecDeque::new();
        let uid = 1003;
        let money = Money::new(Currency::BTC, dec!(0.0875));
        let swap_request = SwapRequest {
            req_id: Uuid::new_v4(),
            uid,
            amount: money,
            from: Currency::BTC,
            to: Currency::USD,
            quote_id: None,
        };
        dealer_engine.process_msg(Message::Api(Api::SwapRequest(swap_request)), &mut |msg| {
            out_msg.push_back(msg);
        });
        while let Some(msg) = out_msg.pop_front() {
            if let Message::Api(Api::SwapResponse(swap_response)) = msg {
                assert_eq!(swap_response.uid, uid);
                assert_eq!(swap_response.from, Currency::BTC);
                assert_eq!(swap_response.to, Currency::USD);
                assert_eq!(swap_response.rate.map(|rate| rate.value()), Some(dec!(23217.33)));
                assert!(swap_response.error.is_none());
                break;
            }
        }
        let money = Money::new(Currency::USD, dec!(3500.0));
        let swap_request = SwapRequest {
            req_id: Uuid::new_v4(),
            uid,
            amount: money,
            from: Currency::USD,
            to: Currency::BTC,
            quote_id: None,
        };
        dealer_engine.process_msg(Message::Api(Api::SwapRequest(swap_request)), &mut |msg| {
            out_msg.push_back(msg);
        });
        while let Some(msg) = out_msg.pop_front() {
            if let Message::Api(Api::SwapResponse(swap_response)) = msg {
                assert_eq!(swap_response.uid, uid);
                assert_eq!(swap_response.from, Currency::USD);
                assert_eq!(swap_response.to, Currency::BTC);
                assert_eq!(
                    swap_response.rate.map(|rate| rate.value()),
                    Some(Rate::normalized_value(dec!(1) / dec!(52260)))
                );
                assert!(swap_response.error.is_none());
                break;
            }
        }
    }

    #[test]
    fn swap_with_quote() {
        let mut dealer_engine = initialise_dealer_engine();
        let mut out_msg = VecDeque::new();
        let uid = 1003;
        let money = Money::new(Currency::BTC, dec!(0.0875));
        let quote_request = QuoteRequest {
            req_id: Uuid::new_v4(),
            uid,
            amount: money,
            from: Currency::BTC,
            to: Currency::USD,
        };
        dealer_engine.process_msg(Message::Api(Api::QuoteRequest(quote_request)), &mut |msg| {
            out_msg.push_back(msg);
        });
        let mut quote = None;
        while let Some(msg) = out_msg.pop_front() {
            if let Message::Api(Api::QuoteResponse(quote_response)) = msg {
                assert_eq!(quote_response.uid, uid);
                assert_eq!(quote_response.from, Currency::BTC);
                assert_eq!(quote_response.to, Currency::USD);
                assert_eq!(quote_response.rate.map(|rate| rate.value()), Some(dec!(23217.33)));
                assert!(quote_response.quote_id.is_some());
                assert!(quote_response.error.is_none());
                quote = Some(quote_response);
                break;
            }
        }
        let quote = quote.expect("Expected a valid quote");
        let swap_request = SwapRequest {
            req_id: Uuid::new_v4(),
            uid: quote.uid,
            amount: quote.amount,
            from: quote.from,
            to: quote.to,
            quote_id: quote.quote_id,
        };
        dealer_engine.process_msg(Message::Api(Api::SwapRequest(swap_request)), &mut |msg| {
            out_msg.push_back(msg);
        });
        while let Some(msg) = out_msg.pop_front() {
            if let Message::Api(Api::SwapResponse(swap_response)) = msg {
                assert_eq!(swap_response.uid, quote.uid);
                assert_eq!(swap_response.from, quote.from);
                assert_eq!(swap_response.to, quote.to);
                assert_eq!(swap_response.rate, quote.rate);
                assert!(swap_response.error.is_none());
                break;
            }
        }
    }

    #[test]
    fn swap_invalid_quote() {
        let mut dealer_engine = initialise_dealer_engine();
        let mut out_msg = VecDeque::new();
        let uid = 1003;
        let money = Money::new(Currency::BTC, dec!(0.0875));
        let swap_request = SwapRequest {
            req_id: Uuid::new_v4(),
            uid,
            amount: money,
            from: Currency::BTC,
            to: Currency::USD,
            quote_id: Some(12345),
        };
        dealer_engine.process_msg(Message::Api(Api::SwapRequest(swap_request)), &mut |msg| {
            out_msg.push_back(msg);
        });
        while let Some(msg) = out_msg.pop_front() {
            if let Message::Api(Api::SwapResponse(swap_response)) = msg {
                assert_eq!(swap_response.uid, uid);
                assert_eq!(swap_response.from, Currency::BTC);
                assert_eq!(swap_response.to, Currency::USD);
                assert!(swap_response.rate.is_none());
                assert!(matches!(swap_response.error, Some(SwapResponseError::InvalidQuoteId)));
                break;
            }
        }
        let money = Money::new(Currency::USD, dec!(3500.0));
        let swap_request = SwapRequest {
            req_id: Uuid::new_v4(),
            uid,
            amount: money,
            from: Currency::USD,
            to: Currency::BTC,
            quote_id: Some(67890),
        };
        dealer_engine.process_msg(Message::Api(Api::SwapRequest(swap_request)), &mut |msg| {
            out_msg.push_back(msg);
        });
        while let Some(msg) = out_msg.pop_front() {
            if let Message::Api(Api::SwapResponse(swap_response)) = msg {
                assert_eq!(swap_response.uid, uid);
                assert_eq!(swap_response.from, Currency::USD);
                assert_eq!(swap_response.to, Currency::BTC);
                assert!(swap_response.rate.is_none());
                assert!(matches!(swap_response.error, Some(SwapResponseError::InvalidQuoteId)));
                break;
            }
        }
    }

    #[test]
    fn swap_expired_quote() {
        let mut dealer_engine = initialise_dealer_engine();
        let mut out_msg = VecDeque::new();
        let uid = 1003;
        let money = Money::new(Currency::BTC, dec!(0.0875));
        let quote_request = QuoteRequest {
            req_id: Uuid::new_v4(),
            uid,
            amount: money,
            from: Currency::BTC,
            to: Currency::USD,
        };
        dealer_engine.process_msg(Message::Api(Api::QuoteRequest(quote_request)), &mut |msg| {
            out_msg.push_back(msg);
        });
        let mut quote = None;
        while let Some(msg) = out_msg.pop_front() {
            if let Message::Api(Api::QuoteResponse(quote_response)) = msg {
                assert_eq!(quote_response.uid, uid);
                assert_eq!(quote_response.from, Currency::BTC);
                assert_eq!(quote_response.to, Currency::USD);
                assert_eq!(quote_response.rate.map(|rate| rate.value()), Some(dec!(23217.33)));
                assert!(quote_response.quote_id.is_some());
                assert!(quote_response.error.is_none());
                quote = Some(quote_response);
                break;
            }
        }
        let quote = quote.expect("Expected a valid quote");
        std::thread::sleep(Duration::from_millis(QUOTE_TTL_MS + 50));
        let swap_request = SwapRequest {
            req_id: Uuid::new_v4(),
            uid: quote.uid,
            amount: quote.amount,
            from: quote.from,
            to: quote.to,
            quote_id: quote.quote_id,
        };
        dealer_engine.process_msg(Message::Api(Api::SwapRequest(swap_request)), &mut |msg| {
            out_msg.push_back(msg);
        });
        while let Some(msg) = out_msg.pop_front() {
            if let Message::Api(Api::SwapResponse(swap_response)) = msg {
                assert_eq!(swap_response.uid, quote.uid);
                assert_eq!(swap_response.from, quote.from);
                assert_eq!(swap_response.to, quote.to);
                assert!(swap_response.rate.is_none());
                assert!(matches!(swap_response.error, Some(SwapResponseError::InvalidQuoteId)));
                break;
            }
        }
    }

    #[test]
    fn swap_malicious_quote() {
        let mut dealer_engine = initialise_dealer_engine();
        let mut out_msg = VecDeque::new();
        let uid = 1003;
        let money = Money::new(Currency::BTC, dec!(0.0875));
        let quote_request = QuoteRequest {
            req_id: Uuid::new_v4(),
            uid,
            amount: money,
            from: Currency::BTC,
            to: Currency::USD,
        };
        dealer_engine.process_msg(Message::Api(Api::QuoteRequest(quote_request)), &mut |msg| {
            out_msg.push_back(msg);
        });
        let mut quote = None;
        while let Some(msg) = out_msg.pop_front() {
            if let Message::Api(Api::QuoteResponse(quote_response)) = msg {
                assert_eq!(quote_response.uid, uid);
                assert_eq!(quote_response.from, Currency::BTC);
                assert_eq!(quote_response.to, Currency::USD);
                assert_eq!(quote_response.rate.map(|rate| rate.value()), Some(dec!(23217.33)));
                assert!(quote_response.quote_id.is_some());
                assert!(quote_response.error.is_none());
                quote = Some(quote_response);
                break;
            }
        }
        let quote = quote.expect("Expected a valid quote");
        // modified user id
        let swap_request = SwapRequest {
            req_id: Uuid::new_v4(),
            uid: 728,
            amount: quote.amount,
            from: quote.from,
            to: quote.to,
            quote_id: quote.quote_id,
        };
        dealer_engine.process_msg(Message::Api(Api::SwapRequest(swap_request)), &mut |msg| {
            out_msg.push_back(msg);
        });
        while let Some(msg) = out_msg.pop_front() {
            if let Message::Api(Api::SwapResponse(swap_response)) = msg {
                assert_eq!(swap_response.uid, 728);
                assert_eq!(swap_response.from, quote.from);
                assert_eq!(swap_response.to, quote.to);
                assert!(swap_response.rate.is_none());
                assert!(matches!(swap_response.error, Some(SwapResponseError::InvalidQuoteId)));
                break;
            }
        }
        let money = Money::new(Currency::BTC, dec!(0.555));
        // modified amount
        let swap_request = SwapRequest {
            req_id: Uuid::new_v4(),
            uid: quote.uid,
            amount: money,
            from: quote.from,
            to: quote.to,
            quote_id: quote.quote_id,
        };
        dealer_engine.process_msg(Message::Api(Api::SwapRequest(swap_request)), &mut |msg| {
            out_msg.push_back(msg);
        });
        while let Some(msg) = out_msg.pop_front() {
            if let Message::Api(Api::SwapResponse(swap_response)) = msg {
                assert_eq!(swap_response.uid, quote.uid);
                assert_eq!(swap_response.from, quote.from);
                assert_eq!(swap_response.to, quote.to);
                assert!(swap_response.rate.is_none());
                assert!(matches!(swap_response.error, Some(SwapResponseError::InvalidQuoteId)));
                break;
            }
        }
        // modified currencies
        let swap_request = SwapRequest {
            req_id: Uuid::new_v4(),
            uid: quote.uid,
            amount: quote.amount,
            from: Currency::BTC,
            to: Currency::GBP,
            quote_id: quote.quote_id,
        };
        dealer_engine.process_msg(Message::Api(Api::SwapRequest(swap_request)), &mut |msg| {
            out_msg.push_back(msg);
        });
        while let Some(msg) = out_msg.pop_front() {
            if let Message::Api(Api::SwapResponse(swap_response)) = msg {
                assert_eq!(swap_response.uid, quote.uid);
                assert_eq!(swap_response.from, Currency::BTC);
                assert_eq!(swap_response.to, Currency::GBP);
                assert!(swap_response.rate.is_none());
                assert!(matches!(swap_response.error, Some(SwapResponseError::InvalidQuoteId)));
                break;
            }
        }
    }

    #[test]
    fn swap_reuse_quote() {
        let mut dealer_engine = initialise_dealer_engine();
        let mut out_msg = VecDeque::new();
        let uid = 1003;
        let money = Money::new(Currency::BTC, dec!(0.0875));
        let quote_request = QuoteRequest {
            req_id: Uuid::new_v4(),
            uid,
            amount: money,
            from: Currency::BTC,
            to: Currency::USD,
        };
        dealer_engine.process_msg(Message::Api(Api::QuoteRequest(quote_request)), &mut |msg| {
            out_msg.push_back(msg);
        });
        let mut quote = None;
        while let Some(msg) = out_msg.pop_front() {
            if let Message::Api(Api::QuoteResponse(quote_response)) = msg {
                assert_eq!(quote_response.uid, uid);
                assert_eq!(quote_response.from, Currency::BTC);
                assert_eq!(quote_response.to, Currency::USD);
                assert_eq!(quote_response.rate.map(|rate| rate.value()), Some(dec!(23217.33)));
                assert!(quote_response.quote_id.is_some());
                assert!(quote_response.error.is_none());
                quote = Some(quote_response);
                break;
            }
        }
        let quote = quote.expect("Expected a valid quote");
        let swap_request = SwapRequest {
            req_id: Uuid::new_v4(),
            uid: quote.uid,
            amount: quote.amount,
            from: quote.from,
            to: quote.to,
            quote_id: quote.quote_id,
        };
        dealer_engine.process_msg(Message::Api(Api::SwapRequest(swap_request.clone())), &mut |msg| {
            out_msg.push_back(msg);
        });
        while let Some(msg) = out_msg.pop_front() {
            if let Message::Api(Api::SwapResponse(swap_response)) = msg {
                assert_eq!(swap_response.uid, quote.uid);
                assert_eq!(swap_response.from, quote.from);
                assert_eq!(swap_response.to, quote.to);
                assert_eq!(swap_response.rate, quote.rate);
                assert!(swap_response.error.is_none());
                break;
            }
        }
        dealer_engine.process_msg(Message::Api(Api::SwapRequest(swap_request)), &mut |msg| {
            out_msg.push_back(msg);
        });
        while let Some(msg) = out_msg.pop_front() {
            if let Message::Api(Api::SwapResponse(swap_response)) = msg {
                assert_eq!(swap_response.uid, quote.uid);
                assert_eq!(swap_response.from, quote.from);
                assert_eq!(swap_response.to, quote.to);
                assert!(swap_response.rate.is_none());
                assert!(matches!(swap_response.error, Some(SwapResponseError::InvalidQuoteId)));
                break;
            }
        }
    }

    #[test]
    fn triangular_swap() {
        let mut dealer_engine = initialise_dealer_engine();
        let mut out_msg = VecDeque::new();
        let uid = 1003;
        let initial_btc_balance = dec!(0.0001);
        let btc_balance = Money::new(Currency::BTC, initial_btc_balance);
        let swap_request = SwapRequest {
            req_id: Uuid::new_v4(),
            uid,
            amount: btc_balance,
            from: Currency::BTC,
            to: Currency::USD,
            quote_id: None,
        };
        dealer_engine.process_msg(Message::Api(Api::SwapRequest(swap_request)), &mut |msg| {
            out_msg.push_back(msg);
        });
        let mut btc_usd_rate = dec!(0.0);
        while let Some(msg) = out_msg.pop_front() {
            if let Message::Api(Api::SwapResponse(swap_response)) = msg {
                assert_eq!(swap_response.uid, uid);
                assert_eq!(swap_response.from, Currency::BTC);
                assert_eq!(swap_response.to, Currency::USD);
                let swap_rate = swap_response.rate.map(|rate| rate.value());
                assert_eq!(swap_response.rate.map(|rate| rate.value()), Some(dec!(29850.0)));
                btc_usd_rate = swap_rate.expect("Valid rate expected");
                assert!(swap_response.error.is_none());
                break;
            }
        }
        let usd_balance = Money::new(Currency::USD, btc_balance.value() * btc_usd_rate);
        let swap_request = SwapRequest {
            req_id: Uuid::new_v4(),
            uid,
            amount: usd_balance,
            from: Currency::USD,
            to: Currency::EUR,
            quote_id: None,
        };
        dealer_engine.process_msg(Message::Api(Api::SwapRequest(swap_request)), &mut |msg| {
            out_msg.push_back(msg);
        });
        let expected_usd_eur_rate = dec!(27_000.0) / dec!(40_000.0) * (dec!(1.0) - dec!(0.005));
        let mut usd_eur_rate = dec!(0.0);
        while let Some(msg) = out_msg.pop_front() {
            if let Message::Api(Api::SwapResponse(swap_response)) = msg {
                assert_eq!(swap_response.uid, uid);
                assert_eq!(swap_response.from, Currency::USD);
                assert_eq!(swap_response.to, Currency::EUR);
                let swap_rate = swap_response.rate.map(|rate| rate.value());
                assert_eq!(swap_rate, Some(expected_usd_eur_rate));
                usd_eur_rate = swap_rate.expect("Valid rate expected");
                assert!(swap_response.error.is_none());
                break;
            }
        }

        let eur_balance = Money::new(Currency::EUR, usd_balance.value() * usd_eur_rate);
        let swap_request = SwapRequest {
            req_id: Uuid::new_v4(),
            uid,
            amount: eur_balance,
            from: Currency::EUR,
            to: Currency::BTC,
            quote_id: None,
        };
        dealer_engine.process_msg(Message::Api(Api::SwapRequest(swap_request)), &mut |msg| {
            out_msg.push_back(msg);
        });
        let mut eur_btc_rate = dec!(0.0);
        while let Some(msg) = out_msg.pop_front() {
            if let Message::Api(Api::SwapResponse(swap_response)) = msg {
                assert_eq!(swap_response.uid, uid);
                assert_eq!(swap_response.from, Currency::EUR);
                assert_eq!(swap_response.to, Currency::BTC);
                let swap_rate = swap_response.rate.map(|rate| rate.value());
                assert_eq!(swap_rate, Some(Rate::normalized_value(dec!(1.0) / dec!(36180))));
                eur_btc_rate = swap_rate.expect("Valid rate expected");
                assert!(swap_response.error.is_none());
                break;
            }
        }

        let final_btc_balance = Money::new(Currency::BTC, eur_balance.value() * eur_btc_rate);

        assert!(final_btc_balance.value() > dec!(0));
        assert!(btc_balance.value() > final_btc_balance.value());
    }

    #[test]
    fn same_currency_swap() {
        let mut dealer_engine = initialise_dealer_engine();
        let mut out_msg = VecDeque::new();
        let uid = 1003;
        let btc_balance = Money::new(Currency::BTC, dec!(0.0001));
        let swap_request = SwapRequest {
            req_id: Uuid::new_v4(),
            uid,
            amount: btc_balance,
            from: Currency::BTC,
            to: Currency::BTC,
            quote_id: None,
        };
        dealer_engine.process_msg(Message::Api(Api::SwapRequest(swap_request)), &mut |msg| {
            out_msg.push_back(msg);
        });
        while let Some(msg) = out_msg.pop_front() {
            if let Message::Api(Api::SwapResponse(swap_response)) = msg {
                assert_eq!(swap_response.uid, uid);
                assert_eq!(swap_response.from, Currency::BTC);
                assert_eq!(swap_response.to, Currency::BTC);
                assert!(swap_response.rate.is_none());
                assert!(!swap_response.success);
                assert_eq!(swap_response.error, Some(SwapResponseError::Invalid));
                break;
            }
        }
        let usd_balance = Money::new(Currency::USD, dec!(1.0));
        let swap_request = SwapRequest {
            req_id: Uuid::new_v4(),
            uid,
            amount: usd_balance,
            from: Currency::USD,
            to: Currency::USD,
            quote_id: None,
        };
        dealer_engine.process_msg(Message::Api(Api::SwapRequest(swap_request)), &mut |msg| {
            out_msg.push_back(msg);
        });

        while let Some(msg) = out_msg.pop_front() {
            if let Message::Api(Api::SwapResponse(swap_response)) = msg {
                assert_eq!(swap_response.uid, uid);
                assert_eq!(swap_response.from, Currency::USD);
                assert_eq!(swap_response.to, Currency::USD);
                assert!(swap_response.rate.is_none());
                assert!(!swap_response.success);
                assert_eq!(swap_response.error, Some(SwapResponseError::Invalid));
                break;
            }
        }

        let eur_balance = Money::new(Currency::EUR, dec!(1.0));
        let swap_request = SwapRequest {
            req_id: Uuid::new_v4(),
            uid,
            amount: eur_balance,
            from: Currency::EUR,
            to: Currency::EUR,
            quote_id: None,
        };
        dealer_engine.process_msg(Message::Api(Api::SwapRequest(swap_request)), &mut |msg| {
            out_msg.push_back(msg);
        });

        while let Some(msg) = out_msg.pop_front() {
            if let Message::Api(Api::SwapResponse(swap_response)) = msg {
                assert_eq!(swap_response.uid, uid);
                assert_eq!(swap_response.from, Currency::EUR);
                assert_eq!(swap_response.to, Currency::EUR);
                assert!(swap_response.rate.is_none());
                assert!(!swap_response.success);
                assert_eq!(swap_response.error, Some(SwapResponseError::Invalid));
                break;
            }
        }
    }
}<|MERGE_RESOLUTION|>--- conflicted
+++ resolved
@@ -249,10 +249,7 @@
         let rates = available_currencies
             .iter()
             .filter_map(|currency| {
-                let money = Money {
-                    value: dec!(0.00000001),
-                    currency: Currency::BTC,
-                };
+                let money = Money::new(Currency::BTC, dec!(0.00000001));
                 let (rate, _fees) = self.get_rate(money, *currency);
                 rate.map(|rate| ((Currency::BTC, *currency), rate))
             })
@@ -956,21 +953,11 @@
                     let (second_rate, second_fee) = self.get_btc_cross_rate(converted_money, second_conversion, true);
                     match second_rate {
                         Some(to_target_rate) => {
-<<<<<<< HEAD
-                            let rounded_rate = (to_btc_rate.value * to_target_rate.value)
-                                .round_dp_with_strategy(RATE_DP, RoundingStrategy::ToZero);
-                            let final_rate = Rate {
-                                value: rounded_rate,
-                                base: amount.currency,
-                                quote: destination_currency,
-                            };
-=======
                             let final_rate = Rate::new(
                                 amount.currency(),
                                 destination_currency,
                                 to_btc_rate.value() * to_target_rate.value(),
                             );
->>>>>>> c84ecf7c
                             (Some(final_rate), second_fee)
                         }
                         None => (None, None),
@@ -1028,9 +1015,7 @@
                         None => (None, None),
                         Some((_level_vol, price)) => {
                             if conversion_info.is_linear() {
-                                let user_rate = self
-                                    .get_linear_rate(*price, charge_spread)
-                                    .round_dp_with_strategy(RATE_DP, RoundingStrategy::ToZero);
+                                let user_rate = self.get_linear_rate(*price, charge_spread);
                                 // Fees are paid in the target currency.
                                 let value = (price - user_rate) / price * value_in_fiat;
                                 let currency = conversion_info.to;
@@ -1039,19 +1024,8 @@
                                 (Some(rate), Some(fees))
                             } else {
                                 let no_fee_inverse_rate = Decimal::ONE / price;
-<<<<<<< HEAD
-                                let user_inverse_rate = self
-                                    .get_inverse_rate(*price, charge_spread)
-                                    .round_dp_with_strategy(RATE_DP, RoundingStrategy::ToZero);
-                                let rate = Rate {
-                                    base: conversion_info.from,
-                                    quote: conversion_info.to,
-                                    value: user_inverse_rate,
-                                };
-=======
                                 let user_inverse_rate = self.get_inverse_rate(*price, charge_spread);
                                 let rate = Rate::new(conversion_info.from, conversion_info.to, user_inverse_rate);
->>>>>>> c84ecf7c
                                 // Fees are paid in the target currency.
                                 let value = (no_fee_inverse_rate - user_inverse_rate) / no_fee_inverse_rate
                                     * (value_in_fiat / price);
@@ -1084,9 +1058,7 @@
                         None => (None, None),
                         Some((_level_vol, price)) => {
                             if conversion_info.is_linear() {
-                                let user_rate = self
-                                    .get_linear_rate(*price, true)
-                                    .round_dp_with_strategy(RATE_DP, RoundingStrategy::ToZero);
+                                let user_rate = self.get_linear_rate(*price, true);
                                 // Fees are paid in the target currency.
                                 let value = (price - user_rate) / price * value_in_fiat;
                                 let currency = conversion_info.to;
@@ -1095,19 +1067,8 @@
                                 (Some(rate), Some(fees))
                             } else {
                                 let no_fee_inverse_rate = Decimal::ONE / price;
-<<<<<<< HEAD
-                                let user_inverse_rate = self
-                                    .get_inverse_rate(*price, true)
-                                    .round_dp_with_strategy(RATE_DP, RoundingStrategy::ToZero);
-                                let rate = Rate {
-                                    base: conversion_info.from,
-                                    quote: conversion_info.to,
-                                    value: user_inverse_rate,
-                                };
-=======
                                 let user_inverse_rate = self.get_inverse_rate(*price, true);
                                 let rate = Rate::new(conversion_info.from, conversion_info.to, user_inverse_rate);
->>>>>>> c84ecf7c
                                 // Fees are paid in the target currency.
                                 let value = (no_fee_inverse_rate - user_inverse_rate) / no_fee_inverse_rate
                                     * (value_in_fiat / price);
