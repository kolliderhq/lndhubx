--- conflicted
+++ resolved
@@ -773,8 +773,7 @@
             }
         };
 
-<<<<<<< HEAD
-        let fees = Money::new(payment_request.currency, Some(dec!(0)));
+        let fees = Money::zero(payment_request.currency);
         let amount = match payment_request.amount {
             Some(amount) => amount,
             None => {
@@ -782,10 +781,6 @@
                 return;
             }
         };
-=======
-        let fees = Money::zero(payment_request.currency);
-        let amount = payment_request.amount.unwrap();
->>>>>>> abd8edf3
 
         let mut payment_response = PaymentResponse {
             amount: Some(amount),
